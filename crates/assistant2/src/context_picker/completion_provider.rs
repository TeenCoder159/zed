use std::cell::RefCell;
use std::ops::Range;
use std::path::Path;
use std::rc::Rc;
use std::sync::atomic::AtomicBool;
use std::sync::Arc;

use anyhow::Result;
use editor::{CompletionProvider, Editor, ExcerptId};
use file_icons::FileIcons;
use gpui::{App, Entity, Task, WeakEntity};
use http_client::HttpClientWithUrl;
use language::{Buffer, CodeLabel, HighlightId};
use lsp::CompletionContext;
use project::{Completion, CompletionIntent, ProjectPath, Symbol, WorktreeId};
use rope::Point;
use text::{Anchor, ToPoint};
use ui::prelude::*;
use workspace::Workspace;

use crate::context::AssistantContext;
use crate::context_store::ContextStore;
use crate::thread_store::ThreadStore;

use super::fetch_context_picker::fetch_url_content;
use super::symbol_context_picker::SymbolMatch;
use super::thread_context_picker::ThreadContextEntry;
use super::{recent_context_picker_entries, supported_context_picker_modes, ContextPickerMode};

pub struct ContextPickerCompletionProvider {
    workspace: WeakEntity<Workspace>,
    context_store: WeakEntity<ContextStore>,
    thread_store: Option<WeakEntity<ThreadStore>>,
    editor: WeakEntity<Editor>,
}

impl ContextPickerCompletionProvider {
    pub fn new(
        workspace: WeakEntity<Workspace>,
        context_store: WeakEntity<ContextStore>,
        thread_store: Option<WeakEntity<ThreadStore>>,
        editor: WeakEntity<Editor>,
    ) -> Self {
        Self {
            workspace,
            context_store,
            thread_store,
            editor,
        }
    }

    fn default_completions(
        excerpt_id: ExcerptId,
        source_range: Range<Anchor>,
        context_store: Entity<ContextStore>,
        thread_store: Option<WeakEntity<ThreadStore>>,
        editor: Entity<Editor>,
        workspace: Entity<Workspace>,
        cx: &App,
    ) -> Vec<Completion> {
        let mut completions = Vec::new();

        completions.extend(
            recent_context_picker_entries(
                context_store.clone(),
                thread_store.clone(),
                workspace.clone(),
                cx,
            )
            .iter()
            .filter_map(|entry| match entry {
                super::RecentEntry::File {
                    project_path,
                    path_prefix,
                } => Some(Self::completion_for_path(
                    project_path.clone(),
                    path_prefix,
                    true,
                    false,
                    excerpt_id,
                    source_range.clone(),
                    editor.clone(),
                    context_store.clone(),
                    cx,
                )),
                super::RecentEntry::Thread(thread_context_entry) => {
                    let thread_store = thread_store
                        .as_ref()
                        .and_then(|thread_store| thread_store.upgrade())?;
                    Some(Self::completion_for_thread(
                        thread_context_entry.clone(),
                        excerpt_id,
                        source_range.clone(),
                        true,
                        editor.clone(),
                        context_store.clone(),
                        thread_store,
                    ))
                }
            }),
        );

        completions.extend(
            supported_context_picker_modes(&thread_store)
                .iter()
                .map(|mode| {
                    Completion {
                        old_range: source_range.clone(),
                        new_text: format!("@{} ", mode.mention_prefix()),
                        label: CodeLabel::plain(mode.label().to_string(), None),
                        icon_path: Some(mode.icon().path().into()),
                        documentation: None,
                        source: project::CompletionSource::Custom,
                        // This ensures that when a user accepts this completion, the
                        // completion menu will still be shown after "@category " is
                        // inserted
                        confirm: Some(Arc::new(|_, _, _| true)),
                    }
                }),
        );
        completions
    }

<<<<<<< HEAD
    fn full_path_for_entry(
        worktree_id: WorktreeId,
        path: &Path,
        workspace: &Entity<Workspace>,
        cx: &App,
    ) -> Option<PathBuf> {
        let worktree = workspace
            .read(cx)
            .project()
            .read(cx)
            .worktree_for_id(worktree_id, cx)?
            .read(cx);

        let mut full_path = PathBuf::from(worktree.root_name());
        full_path.push(path);
        Some(full_path)
    }

=======
>>>>>>> f6c81a05
    fn build_code_label_for_full_path(
        file_name: &str,
        directory: Option<&str>,
        cx: &App,
    ) -> CodeLabel {
        let comment_id = cx.theme().syntax().highlight_id("comment").map(HighlightId);
        let mut label = CodeLabel::default();

        label.push_str(&file_name, None);
        label.push_str(" ", None);

        if let Some(directory) = directory {
            label.push_str(&directory, comment_id);
        }

        label.filter_range = 0..label.text().len();

        label
    }

    fn completion_for_thread(
        thread_entry: ThreadContextEntry,
        excerpt_id: ExcerptId,
        source_range: Range<Anchor>,
        recent: bool,
        editor: Entity<Editor>,
        context_store: Entity<ContextStore>,
        thread_store: Entity<ThreadStore>,
    ) -> Completion {
        let icon_for_completion = if recent {
            IconName::HistoryRerun
        } else {
            IconName::MessageCircle
        };
        let new_text = format!("@thread {}", thread_entry.summary);
        let new_text_len = new_text.len();
        Completion {
            old_range: source_range.clone(),
            new_text,
            label: CodeLabel::plain(thread_entry.summary.to_string(), None),
            documentation: None,
            source: project::CompletionSource::Custom,
            icon_path: Some(icon_for_completion.path().into()),
            confirm: Some(confirm_completion_callback(
                IconName::MessageCircle.path().into(),
                thread_entry.summary.clone(),
                excerpt_id,
                source_range.start,
                new_text_len,
                editor.clone(),
                move |cx| {
                    let thread_id = thread_entry.id.clone();
                    let context_store = context_store.clone();
                    let thread_store = thread_store.clone();
                    cx.spawn(async move |cx| {
                        let thread = thread_store
                            .update(cx, |thread_store, cx| {
                                thread_store.open_thread(&thread_id, cx)
                            })?
                            .await?;
                        context_store.update(cx, |context_store, cx| {
                            context_store.add_thread(thread, false, cx)
                        })
                    })
                    .detach_and_log_err(cx);
                },
            )),
        }
    }

    fn completion_for_fetch(
        source_range: Range<Anchor>,
        url_to_fetch: SharedString,
        excerpt_id: ExcerptId,
        editor: Entity<Editor>,
        context_store: Entity<ContextStore>,
        http_client: Arc<HttpClientWithUrl>,
    ) -> Completion {
        let new_text = format!("@fetch {}", url_to_fetch);
        let new_text_len = new_text.len();
        Completion {
            old_range: source_range.clone(),
            new_text,
            label: CodeLabel::plain(url_to_fetch.to_string(), None),
            documentation: None,
            source: project::CompletionSource::Custom,
            icon_path: Some(IconName::Globe.path().into()),
            confirm: Some(confirm_completion_callback(
                IconName::Globe.path().into(),
                url_to_fetch.clone(),
                excerpt_id,
                source_range.start,
                new_text_len,
                editor.clone(),
                move |cx| {
                    let context_store = context_store.clone();
                    let http_client = http_client.clone();
                    let url_to_fetch = url_to_fetch.clone();
                    cx.spawn(async move |cx| {
                        if context_store.update(cx, |context_store, _| {
                            context_store.includes_url(&url_to_fetch).is_some()
                        })? {
                            return Ok(());
                        }
                        let content = cx
                            .background_spawn(fetch_url_content(
                                http_client,
                                url_to_fetch.to_string(),
                            ))
                            .await?;
                        context_store.update(cx, |context_store, _| {
                            context_store.add_fetched_url(url_to_fetch.to_string(), content)
                        })
                    })
                    .detach_and_log_err(cx);
                },
            )),
        }
    }

    fn completion_for_path(
        project_path: ProjectPath,
        path_prefix: &str,
        is_recent: bool,
        is_directory: bool,
        excerpt_id: ExcerptId,
        source_range: Range<Anchor>,
        editor: Entity<Editor>,
        context_store: Entity<ContextStore>,
        cx: &App,
    ) -> Completion {
        let (file_name, directory) = super::file_context_picker::extract_file_name_and_directory(
            &project_path.path,
<<<<<<< HEAD
            &workspace,
=======
            path_prefix,
        );

        let label = Self::build_code_label_for_full_path(
            &file_name,
            directory.as_ref().map(|s| s.as_ref()),
>>>>>>> f6c81a05
            cx,
        );
        let full_path = if let Some(directory) = directory {
            format!("{}{}", directory, file_name)
        } else {
            file_name.to_string()
        };

        let crease_icon_path = if is_directory {
            FileIcons::get_folder_icon(false, cx).unwrap_or_else(|| IconName::Folder.path().into())
        } else {
            FileIcons::get_icon(Path::new(&full_path), cx)
                .unwrap_or_else(|| IconName::File.path().into())
        };
        let completion_icon_path = if is_recent {
            IconName::HistoryRerun.path().into()
        } else {
            crease_icon_path.clone()
        };

        let new_text = format!("@file {}", full_path);
        let new_text_len = new_text.len();
        Completion {
            old_range: source_range.clone(),
            new_text,
            label,
            documentation: None,
            source: project::CompletionSource::Custom,
            icon_path: Some(completion_icon_path),
            confirm: Some(confirm_completion_callback(
                crease_icon_path,
                file_name,
                excerpt_id,
                source_range.start,
                new_text_len,
                editor,
                move |cx| {
                    context_store.update(cx, |context_store, cx| {
                        let task = if is_directory {
                            context_store.add_directory(project_path.clone(), false, cx)
                        } else {
                            context_store.add_file_from_path(project_path.clone(), false, cx)
                        };
                        task.detach_and_log_err(cx);
                    })
                },
            )),
        }
    }

    fn completion_for_symbol(
        symbol: Symbol,
        excerpt_id: ExcerptId,
        source_range: Range<Anchor>,
        editor: Entity<Editor>,
        context_store: Entity<ContextStore>,
        workspace: Entity<Workspace>,
        cx: &mut App,
    ) -> Completion {
        let path =
            Self::full_path_for_entry(symbol.path.worktree_id, &symbol.path.path, &workspace, cx);
        let file_name = path
            .and_then(|path| {
                path.file_name()
                    .map(|name| name.to_string_lossy().to_string())
            })
            .unwrap_or_else(|| "Untitled".to_string());

        let comment_id = cx.theme().syntax().highlight_id("comment").map(HighlightId);
        let mut label = CodeLabel::plain(symbol.name.clone(), None);
        label.push_str(" ", None);
        label.push_str(&file_name, comment_id);

        let new_text = format!("@symbol {}", symbol.name);
        let new_text_len = new_text.len();
        Completion {
            old_range: source_range.clone(),
            new_text,
            label,
            documentation: None,
            source: project::CompletionSource::Custom,
            icon_path: Some(IconName::Code.path().into()),
            confirm: Some(confirm_completion_callback(
                IconName::Code.path().into(),
                symbol.name.clone().into(),
                excerpt_id,
                source_range.start,
                new_text_len,
                editor.clone(),
                move |cx| {
                    let symbol = symbol.clone();
                    let context_store = context_store.clone();
                    let workspace = workspace.clone();
                    cx.spawn(async move |cx| {
                        super::symbol_context_picker::add_symbol(
                            symbol.clone(),
                            workspace.clone(),
                            context_store.downgrade(),
                            cx,
                        )
                        .await
                    })
                    .detach_and_log_err(cx);
                },
            )),
        }
    }
}

impl CompletionProvider for ContextPickerCompletionProvider {
    fn completions(
        &self,
        excerpt_id: ExcerptId,
        buffer: &Entity<Buffer>,
        buffer_position: Anchor,
        _trigger: CompletionContext,
        _window: &mut Window,
        cx: &mut Context<Editor>,
    ) -> Task<Result<Option<Vec<Completion>>>> {
        let state = buffer.update(cx, |buffer, _cx| {
            let position = buffer_position.to_point(buffer);
            let line_start = Point::new(position.row, 0);
            let offset_to_line = buffer.point_to_offset(line_start);
            let mut lines = buffer.text_for_range(line_start..position).lines();
            let line = lines.next()?;
            MentionCompletion::try_parse(line, offset_to_line)
        });
        let Some(state) = state else {
            return Task::ready(Ok(None));
        };

        let Some(workspace) = self.workspace.upgrade() else {
            return Task::ready(Ok(None));
        };
        let Some(context_store) = self.context_store.upgrade() else {
            return Task::ready(Ok(None));
        };

        let snapshot = buffer.read(cx).snapshot();
        let source_range = snapshot.anchor_after(state.source_range.start)
            ..snapshot.anchor_before(state.source_range.end);

        let thread_store = self.thread_store.clone();
        let editor = self.editor.clone();
        let http_client = workspace.read(cx).client().http_client().clone();

        cx.spawn(async move |_, cx| {
            let mut completions = Vec::new();

            let MentionCompletion { mode, argument, .. } = state;

            let query = argument.unwrap_or_else(|| "".to_string());
            match mode {
                Some(ContextPickerMode::File) => {
                    let path_matches = cx
                        .update(|cx| {
                            super::file_context_picker::search_paths(
                                query,
                                Arc::<AtomicBool>::default(),
                                &workspace,
                                cx,
                            )
                        })?
                        .await;

                    if let Some(editor) = editor.upgrade() {
                        completions.reserve(path_matches.len());
                        cx.update(|cx| {
                            completions.extend(path_matches.iter().map(|mat| {
                                Self::completion_for_path(
                                    ProjectPath {
                                        worktree_id: WorktreeId::from_usize(mat.worktree_id),
                                        path: mat.path.clone(),
                                    },
                                    &mat.path_prefix,
                                    false,
                                    mat.is_dir,
                                    excerpt_id,
                                    source_range.clone(),
                                    editor.clone(),
                                    context_store.clone(),
                                    cx,
                                )
                            }));
                        })?;
                    }
                }
                Some(ContextPickerMode::Symbol) => {
                    if let Some(editor) = editor.upgrade() {
                        let symbol_matches = cx
                            .update(|cx| {
                                super::symbol_context_picker::search_symbols(
                                    query,
                                    Arc::new(AtomicBool::default()),
                                    &workspace,
                                    cx,
                                )
                            })?
                            .await?;
                        cx.update(|cx| {
                            for symbol_match in symbol_matches {
                                completions.push(Self::completion_for_symbol(
                                    symbol_match.symbol,
                                    excerpt_id,
                                    source_range.clone(),
                                    editor.clone(),
                                    context_store.clone(),
                                    workspace.clone(),
                                    cx,
                                ));
                            }
                        })?;
                    }
                }
                Some(ContextPickerMode::Fetch) => {
                    if let Some(editor) = editor.upgrade() {
                        if !query.is_empty() {
                            completions.push(Self::completion_for_fetch(
                                source_range.clone(),
                                query.into(),
                                excerpt_id,
                                editor.clone(),
                                context_store.clone(),
                                http_client.clone(),
                            ));
                        }

                        context_store.update(cx, |store, _| {
                            let urls = store.context().iter().filter_map(|context| {
                                if let AssistantContext::FetchedUrl(context) = context {
                                    Some(context.url.clone())
                                } else {
                                    None
                                }
                            });
                            for url in urls {
                                completions.push(Self::completion_for_fetch(
                                    source_range.clone(),
                                    url,
                                    excerpt_id,
                                    editor.clone(),
                                    context_store.clone(),
                                    http_client.clone(),
                                ));
                            }
                        })?;
                    }
                }
                Some(ContextPickerMode::Thread) => {
                    if let Some((thread_store, editor)) = thread_store
                        .and_then(|thread_store| thread_store.upgrade())
                        .zip(editor.upgrade())
                    {
                        let threads = cx
                            .update(|cx| {
                                super::thread_context_picker::search_threads(
                                    query,
                                    thread_store.clone(),
                                    cx,
                                )
                            })?
                            .await;
                        for thread in threads {
                            completions.push(Self::completion_for_thread(
                                thread.clone(),
                                excerpt_id,
                                source_range.clone(),
                                false,
                                editor.clone(),
                                context_store.clone(),
                                thread_store.clone(),
                            ));
                        }
                    }
                }
                None => {
                    cx.update(|cx| {
                        if let Some(editor) = editor.upgrade() {
                            completions.extend(Self::default_completions(
                                excerpt_id,
                                source_range.clone(),
                                context_store.clone(),
                                thread_store.clone(),
                                editor,
                                workspace.clone(),
                                cx,
                            ));
                        }
                    })?;
                }
            }
            Ok(Some(completions))
        })
    }

    fn resolve_completions(
        &self,
        _buffer: Entity<Buffer>,
        _completion_indices: Vec<usize>,
        _completions: Rc<RefCell<Box<[Completion]>>>,
        _cx: &mut Context<Editor>,
    ) -> Task<Result<bool>> {
        Task::ready(Ok(true))
    }

    fn is_completion_trigger(
        &self,
        buffer: &Entity<language::Buffer>,
        position: language::Anchor,
        _: &str,
        _: bool,
        cx: &mut Context<Editor>,
    ) -> bool {
        let buffer = buffer.read(cx);
        let position = position.to_point(buffer);
        let line_start = Point::new(position.row, 0);
        let offset_to_line = buffer.point_to_offset(line_start);
        let mut lines = buffer.text_for_range(line_start..position).lines();
        if let Some(line) = lines.next() {
            MentionCompletion::try_parse(line, offset_to_line)
                .map(|completion| {
                    completion.source_range.start <= offset_to_line + position.column as usize
                        && completion.source_range.end >= offset_to_line + position.column as usize
                })
                .unwrap_or(false)
        } else {
            false
        }
    }

    fn sort_completions(&self) -> bool {
        false
    }

    fn filter_completions(&self) -> bool {
        false
    }
}

fn confirm_completion_callback(
    crease_icon_path: SharedString,
    crease_text: SharedString,
    excerpt_id: ExcerptId,
    start: Anchor,
    content_len: usize,
    editor: Entity<Editor>,
    add_context_fn: impl Fn(&mut App) -> () + Send + Sync + 'static,
) -> Arc<dyn Fn(CompletionIntent, &mut Window, &mut App) -> bool + Send + Sync> {
    Arc::new(move |_, window, cx| {
        add_context_fn(cx);

        let crease_text = crease_text.clone();
        let crease_icon_path = crease_icon_path.clone();
        let editor = editor.clone();
        window.defer(cx, move |window, cx| {
            crate::context_picker::insert_crease_for_mention(
                excerpt_id,
                start,
                content_len,
                crease_text,
                crease_icon_path,
                editor,
                window,
                cx,
            );
        });
        false
    })
}

#[derive(Debug, Default, PartialEq)]
struct MentionCompletion {
    source_range: Range<usize>,
    mode: Option<ContextPickerMode>,
    argument: Option<String>,
}

impl MentionCompletion {
    fn try_parse(line: &str, offset_to_line: usize) -> Option<Self> {
        let last_mention_start = line.rfind('@')?;
        if last_mention_start >= line.len() {
            return Some(Self::default());
        }
        let rest_of_line = &line[last_mention_start + 1..];

        let mut mode = None;
        let mut argument = None;

        let mut parts = rest_of_line.split_whitespace();
        let mut end = last_mention_start + 1;
        if let Some(mode_text) = parts.next() {
            end += mode_text.len();
            mode = ContextPickerMode::try_from(mode_text).ok();
            match rest_of_line[mode_text.len()..].find(|c: char| !c.is_whitespace()) {
                Some(whitespace_count) => {
                    if let Some(argument_text) = parts.next() {
                        argument = Some(argument_text.to_string());
                        end += whitespace_count + argument_text.len();
                    }
                }
                None => {
                    // Rest of line is entirely whitespace
                    end += rest_of_line.len() - mode_text.len();
                }
            }
        }

        Some(Self {
            source_range: last_mention_start + offset_to_line..end + offset_to_line,
            mode,
            argument,
        })
    }
}

#[cfg(test)]
mod tests {
    use super::*;
    use gpui::{Focusable, TestAppContext, VisualTestContext};
    use project::{Project, ProjectPath};
    use serde_json::json;
    use settings::SettingsStore;
    use std::{ops::Deref, path::PathBuf};
    use util::{path, separator};
    use workspace::AppState;

    #[test]
    fn test_mention_completion_parse() {
        assert_eq!(MentionCompletion::try_parse("Lorem Ipsum", 0), None);

        assert_eq!(
            MentionCompletion::try_parse("Lorem @", 0),
            Some(MentionCompletion {
                source_range: 6..7,
                mode: None,
                argument: None,
            })
        );

        assert_eq!(
            MentionCompletion::try_parse("Lorem @file", 0),
            Some(MentionCompletion {
                source_range: 6..11,
                mode: Some(ContextPickerMode::File),
                argument: None,
            })
        );

        assert_eq!(
            MentionCompletion::try_parse("Lorem @file ", 0),
            Some(MentionCompletion {
                source_range: 6..12,
                mode: Some(ContextPickerMode::File),
                argument: None,
            })
        );

        assert_eq!(
            MentionCompletion::try_parse("Lorem @file main.rs", 0),
            Some(MentionCompletion {
                source_range: 6..19,
                mode: Some(ContextPickerMode::File),
                argument: Some("main.rs".to_string()),
            })
        );

        assert_eq!(
            MentionCompletion::try_parse("Lorem @file main.rs ", 0),
            Some(MentionCompletion {
                source_range: 6..19,
                mode: Some(ContextPickerMode::File),
                argument: Some("main.rs".to_string()),
            })
        );

        assert_eq!(
            MentionCompletion::try_parse("Lorem @file main.rs Ipsum", 0),
            Some(MentionCompletion {
                source_range: 6..19,
                mode: Some(ContextPickerMode::File),
                argument: Some("main.rs".to_string()),
            })
        );
    }

    #[gpui::test]
    async fn test_context_completion_provider(cx: &mut TestAppContext) {
        init_test(cx);

        let app_state = cx.update(AppState::test);

        cx.update(|cx| {
            language::init(cx);
            editor::init(cx);
            workspace::init(app_state.clone(), cx);
            Project::init_settings(cx);
        });

        app_state
            .fs
            .as_fake()
            .insert_tree(
                path!("/dir"),
                json!({
                    "editor": "",
                    "a": {
                        "one.txt": "",
                        "two.txt": "",
                        "three.txt": "",
                        "four.txt": ""
                    },
                    "b": {
                        "five.txt": "",
                        "six.txt": "",
                        "seven.txt": "",
                    }
                }),
            )
            .await;

        let project = Project::test(app_state.fs.clone(), [path!("/dir").as_ref()], cx).await;
        let window = cx.add_window(|window, cx| Workspace::test_new(project.clone(), window, cx));
        let workspace = window.root(cx).unwrap();

        let worktree = project.update(cx, |project, cx| {
            let mut worktrees = project.worktrees(cx).collect::<Vec<_>>();
            assert_eq!(worktrees.len(), 1);
            worktrees.pop().unwrap()
        });
        let worktree_id = worktree.update(cx, |worktree, _| worktree.id());

        let mut cx = VisualTestContext::from_window(*window.deref(), cx);

        let paths = vec![
            separator!("a/one.txt"),
            separator!("a/two.txt"),
            separator!("a/three.txt"),
            separator!("a/four.txt"),
            separator!("b/five.txt"),
            separator!("b/six.txt"),
            separator!("b/seven.txt"),
        ];
        for path in paths {
            workspace
                .update_in(&mut cx, |workspace, window, cx| {
                    workspace.open_path(
                        ProjectPath {
                            worktree_id,
                            path: Path::new(path).into(),
                        },
                        None,
                        false,
                        window,
                        cx,
                    )
                })
                .await
                .unwrap();
        }

        let item = workspace
            .update_in(&mut cx, |workspace, window, cx| {
                workspace.open_path(
                    ProjectPath {
                        worktree_id,
                        path: PathBuf::from("editor").into(),
                    },
                    None,
                    true,
                    window,
                    cx,
                )
            })
            .await
            .expect("Could not open test file");

        let editor = cx.update(|_, cx| {
            item.act_as::<Editor>(cx)
                .expect("Opened test file wasn't an editor")
        });

        let context_store = cx.new(|_| ContextStore::new(workspace.downgrade()));

        let editor_entity = editor.downgrade();
        editor.update_in(&mut cx, |editor, window, cx| {
            window.focus(&editor.focus_handle(cx));
            editor.set_completion_provider(Some(Box::new(ContextPickerCompletionProvider::new(
                workspace.downgrade(),
                context_store.downgrade(),
                None,
                editor_entity,
            ))));
        });

        cx.simulate_input("Lorem ");

        editor.update(&mut cx, |editor, cx| {
            assert_eq!(editor.text(cx), "Lorem ");
            assert!(!editor.has_visible_completions_menu());
        });

        cx.simulate_input("@");

        editor.update(&mut cx, |editor, cx| {
            assert_eq!(editor.text(cx), "Lorem @");
            assert!(editor.has_visible_completions_menu());
            assert_eq!(
                current_completion_labels(editor),
                &[
                    "seven.txt dir/b/",
                    "six.txt dir/b/",
                    "five.txt dir/b/",
                    "four.txt dir/a/",
                    "Files & Directories",
                    "Fetch"
                ]
            );
        });

        // Select and confirm "File"
        editor.update_in(&mut cx, |editor, window, cx| {
            assert!(editor.has_visible_completions_menu());
            editor.context_menu_next(&editor::actions::ContextMenuNext, window, cx);
            editor.context_menu_next(&editor::actions::ContextMenuNext, window, cx);
            editor.context_menu_next(&editor::actions::ContextMenuNext, window, cx);
            editor.context_menu_next(&editor::actions::ContextMenuNext, window, cx);
            editor.confirm_completion(&editor::actions::ConfirmCompletion::default(), window, cx);
        });

        cx.run_until_parked();

        editor.update(&mut cx, |editor, cx| {
            assert_eq!(editor.text(cx), "Lorem @file ");
            assert!(editor.has_visible_completions_menu());
        });

        cx.simulate_input("one");

        editor.update(&mut cx, |editor, cx| {
            assert_eq!(editor.text(cx), "Lorem @file one");
            assert!(editor.has_visible_completions_menu());
            assert_eq!(current_completion_labels(editor), vec!["one.txt dir/a/"]);
        });

        editor.update_in(&mut cx, |editor, window, cx| {
            assert!(editor.has_visible_completions_menu());
            editor.confirm_completion(&editor::actions::ConfirmCompletion::default(), window, cx);
        });

        editor.update(&mut cx, |editor, cx| {
            assert_eq!(editor.text(cx), "Lorem @file dir/a/one.txt",);
            assert!(!editor.has_visible_completions_menu());
            assert_eq!(
                crease_ranges(editor, cx),
                vec![Point::new(0, 6)..Point::new(0, 25)]
            );
        });

        cx.simulate_input(" ");

        editor.update(&mut cx, |editor, cx| {
            assert_eq!(editor.text(cx), "Lorem @file dir/a/one.txt ",);
            assert!(!editor.has_visible_completions_menu());
            assert_eq!(
                crease_ranges(editor, cx),
                vec![Point::new(0, 6)..Point::new(0, 25)]
            );
        });

        cx.simulate_input("Ipsum ");

        editor.update(&mut cx, |editor, cx| {
            assert_eq!(editor.text(cx), "Lorem @file dir/a/one.txt Ipsum ",);
            assert!(!editor.has_visible_completions_menu());
            assert_eq!(
                crease_ranges(editor, cx),
                vec![Point::new(0, 6)..Point::new(0, 25)]
            );
        });

        cx.simulate_input("@file ");

        editor.update(&mut cx, |editor, cx| {
            assert_eq!(editor.text(cx), "Lorem @file dir/a/one.txt Ipsum @file ",);
            assert!(editor.has_visible_completions_menu());
            assert_eq!(
                crease_ranges(editor, cx),
                vec![Point::new(0, 6)..Point::new(0, 25)]
            );
        });

        editor.update_in(&mut cx, |editor, window, cx| {
            editor.confirm_completion(&editor::actions::ConfirmCompletion::default(), window, cx);
        });

        cx.run_until_parked();

        editor.update(&mut cx, |editor, cx| {
            assert_eq!(
                editor.text(cx),
                "Lorem @file dir/a/one.txt Ipsum @file dir/b/seven.txt"
            );
            assert!(!editor.has_visible_completions_menu());
            assert_eq!(
                crease_ranges(editor, cx),
                vec![
                    Point::new(0, 6)..Point::new(0, 25),
                    Point::new(0, 32)..Point::new(0, 53)
                ]
            );
        });

        cx.simulate_input("\n@");

        editor.update(&mut cx, |editor, cx| {
            assert_eq!(
                editor.text(cx),
                "Lorem @file dir/a/one.txt Ipsum @file dir/b/seven.txt\n@"
            );
            assert!(editor.has_visible_completions_menu());
            assert_eq!(
                crease_ranges(editor, cx),
                vec![
                    Point::new(0, 6)..Point::new(0, 25),
                    Point::new(0, 32)..Point::new(0, 53)
                ]
            );
        });

        editor.update_in(&mut cx, |editor, window, cx| {
            editor.confirm_completion(&editor::actions::ConfirmCompletion::default(), window, cx);
        });

        cx.run_until_parked();

        editor.update(&mut cx, |editor, cx| {
            assert_eq!(
                editor.text(cx),
                "Lorem @file dir/a/one.txt Ipsum @file dir/b/seven.txt\n@file dir/b/six.txt"
            );
            assert!(!editor.has_visible_completions_menu());
            assert_eq!(
                crease_ranges(editor, cx),
                vec![
                    Point::new(0, 6)..Point::new(0, 25),
                    Point::new(0, 32)..Point::new(0, 53),
                    Point::new(1, 0)..Point::new(1, 19)
                ]
            );
        });
    }

    fn crease_ranges(editor: &Editor, cx: &mut App) -> Vec<Range<Point>> {
        let snapshot = editor.buffer().read(cx).snapshot(cx);
        editor.display_map.update(cx, |display_map, cx| {
            display_map
                .snapshot(cx)
                .crease_snapshot
                .crease_items_with_offsets(&snapshot)
                .into_iter()
                .map(|(_, range)| range)
                .collect()
        })
    }

    fn current_completion_labels(editor: &Editor) -> Vec<String> {
        let completions = editor.current_completions().expect("Missing completions");
        completions
            .into_iter()
            .map(|completion| completion.label.text.to_string())
            .collect::<Vec<_>>()
    }

    pub(crate) fn init_test(cx: &mut TestAppContext) {
        cx.update(|cx| {
            let store = SettingsStore::test(cx);
            cx.set_global(store);
            theme::init(theme::LoadThemes::JustBase, cx);
            client::init_settings(cx);
            language::init(cx);
            Project::init_settings(cx);
            workspace::init_settings(cx);
            editor::init_settings(cx);
        });
    }
}<|MERGE_RESOLUTION|>--- conflicted
+++ resolved
@@ -121,27 +121,6 @@
         completions
     }
 
-<<<<<<< HEAD
-    fn full_path_for_entry(
-        worktree_id: WorktreeId,
-        path: &Path,
-        workspace: &Entity<Workspace>,
-        cx: &App,
-    ) -> Option<PathBuf> {
-        let worktree = workspace
-            .read(cx)
-            .project()
-            .read(cx)
-            .worktree_for_id(worktree_id, cx)?
-            .read(cx);
-
-        let mut full_path = PathBuf::from(worktree.root_name());
-        full_path.push(path);
-        Some(full_path)
-    }
-
-=======
->>>>>>> f6c81a05
     fn build_code_label_for_full_path(
         file_name: &str,
         directory: Option<&str>,
@@ -275,16 +254,12 @@
     ) -> Completion {
         let (file_name, directory) = super::file_context_picker::extract_file_name_and_directory(
             &project_path.path,
-<<<<<<< HEAD
-            &workspace,
-=======
             path_prefix,
         );
 
         let label = Self::build_code_label_for_full_path(
             &file_name,
             directory.as_ref().map(|s| s.as_ref()),
->>>>>>> f6c81a05
             cx,
         );
         let full_path = if let Some(directory) = directory {
@@ -343,15 +318,19 @@
         context_store: Entity<ContextStore>,
         workspace: Entity<Workspace>,
         cx: &mut App,
-    ) -> Completion {
-        let path =
-            Self::full_path_for_entry(symbol.path.worktree_id, &symbol.path.path, &workspace, cx);
-        let file_name = path
-            .and_then(|path| {
-                path.file_name()
-                    .map(|name| name.to_string_lossy().to_string())
-            })
-            .unwrap_or_else(|| "Untitled".to_string());
+    ) -> Option<Completion> {
+        let path_prefix = workspace
+            .read(cx)
+            .project()
+            .read(cx)
+            .worktree_for_id(symbol.path.worktree_id, cx)?
+            .read(cx)
+            .root_name();
+
+        let (file_name, _) = super::file_context_picker::extract_file_name_and_directory(
+            &symbol.path.path,
+            path_prefix,
+        );
 
         let comment_id = cx.theme().syntax().highlight_id("comment").map(HighlightId);
         let mut label = CodeLabel::plain(symbol.name.clone(), None);
@@ -360,7 +339,7 @@
 
         let new_text = format!("@symbol {}", symbol.name);
         let new_text_len = new_text.len();
-        Completion {
+        Some(Completion {
             old_range: source_range.clone(),
             new_text,
             label,
@@ -378,19 +357,16 @@
                     let symbol = symbol.clone();
                     let context_store = context_store.clone();
                     let workspace = workspace.clone();
-                    cx.spawn(async move |cx| {
-                        super::symbol_context_picker::add_symbol(
-                            symbol.clone(),
-                            workspace.clone(),
-                            context_store.downgrade(),
-                            cx,
-                        )
-                        .await
-                    })
+                    super::symbol_context_picker::add_symbol(
+                        symbol.clone(),
+                        workspace.clone(),
+                        context_store.downgrade(),
+                        cx,
+                    )
                     .detach_and_log_err(cx);
                 },
             )),
-        }
+        })
     }
 }
 
@@ -485,17 +461,19 @@
                             })?
                             .await?;
                         cx.update(|cx| {
-                            for symbol_match in symbol_matches {
-                                completions.push(Self::completion_for_symbol(
-                                    symbol_match.symbol,
-                                    excerpt_id,
-                                    source_range.clone(),
-                                    editor.clone(),
-                                    context_store.clone(),
-                                    workspace.clone(),
-                                    cx,
-                                ));
-                            }
+                            completions.extend(symbol_matches.into_iter().filter_map(
+                                |symbol_match| {
+                                    Self::completion_for_symbol(
+                                        symbol_match.symbol,
+                                        excerpt_id,
+                                        source_range.clone(),
+                                        editor.clone(),
+                                        context_store.clone(),
+                                        workspace.clone(),
+                                        cx,
+                                    )
+                                },
+                            ));
                         })?;
                     }
                 }
