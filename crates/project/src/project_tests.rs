--- conflicted
+++ resolved
@@ -8209,7 +8209,6 @@
 }
 
 #[gpui::test]
-<<<<<<< HEAD
 async fn test_git_worktrees_and_submodules(cx: &mut gpui::TestAppContext) {
     // make a fake fs w/ a big git repo that has a worktree and a submodule
     // fake up some events (may need to extend the fakefs)
@@ -8226,7 +8225,14 @@
             "worktree": {
                 ".git": "",
                 "src": {
-=======
+                    "b.txt": "B",
+                }
+            }
+        }),
+    )
+    .await;
+}
+
 async fn test_repository_deduplication(cx: &mut gpui::TestAppContext) {
     init_test(cx);
     let fs = FakeFs::new(cx.background_executor.clone());
@@ -8239,15 +8245,12 @@
                     "a.txt": "A",
                 },
                 "child2": {
->>>>>>> 088d7c13
                     "b.txt": "B",
                 }
             }
         }),
     )
     .await;
-<<<<<<< HEAD
-=======
 
     let project = Project::test(
         fs.clone(),
@@ -8273,7 +8276,6 @@
             .collect::<Vec<_>>()
     });
     pretty_assertions::assert_eq!(repos, [Path::new(path!("/root/project")).into()]);
->>>>>>> 088d7c13
 }
 
 async fn search(
