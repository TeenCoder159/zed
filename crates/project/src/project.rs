pub mod buffer_store;
mod color_extractor;
pub mod connection_manager;
pub mod dap_store;
pub mod debounced_delay;
pub mod lsp_command;
pub mod lsp_ext_command;
pub mod lsp_store;
pub mod prettier_store;
pub mod project_settings;
pub mod search;
mod task_inventory;
pub mod terminals;
pub mod worktree_store;

#[cfg(test)]
mod project_tests;

mod environment;
pub mod search_history;
mod yarn;

use anyhow::{anyhow, Context as _, Result};
use buffer_store::{BufferStore, BufferStoreEvent};
use client::{
    proto, Client, Collaborator, DevServerProjectId, PendingEntitySubscription, ProjectId,
    TypedEnvelope, UserStore,
};
use clock::ReplicaId;

use dap::{
    client::{DebugAdapterClient, DebugAdapterClientId},
    debugger_settings::DebuggerSettings,
    messages::Message,
};

use collections::{BTreeSet, HashMap, HashSet};
use dap_store::{Breakpoint, DapStore, DapStoreEvent, SerializedBreakpoint};
use debounced_delay::DebouncedDelay;
pub use environment::ProjectEnvironment;
use futures::{
    channel::mpsc::{self, UnboundedReceiver},
<<<<<<< HEAD
    future::{join_all, try_join_all},
    AsyncWriteExt, StreamExt,
=======
    future::try_join_all,
    StreamExt,
>>>>>>> 2f7430af
};

use git::{blame::Blame, repository::GitRepository};
use gpui::{
    AnyModel, AppContext, AsyncAppContext, BorrowAppContext, Context, EventEmitter, Hsla, Model,
    ModelContext, SharedString, Task, WeakModel, WindowContext,
};
use itertools::Itertools;
use language::{
    language_settings::InlayHintKind,
    proto::{deserialize_anchor, serialize_anchor, split_operations},
    Buffer, BufferEvent, CachedLspAdapter, Capability, CodeLabel, ContextProvider, DiagnosticEntry,
    Documentation, File as _, Language, LanguageRegistry, LanguageServerName, PointUtf16, ToOffset,
    ToPointUtf16, Transaction, Unclipped,
};
use lsp::{
    CompletionContext, CompletionItemKind, DocumentHighlightKind, LanguageServer, LanguageServerId,
};
use lsp_command::*;
use node_runtime::NodeRuntime;
use parking_lot::{Mutex, RwLock};
use paths::{
    local_debug_file_relative_path, local_tasks_file_relative_path,
    local_vscode_launch_file_relative_path, local_vscode_tasks_file_relative_path,
};
pub use prettier_store::PrettierStore;
use project_settings::{ProjectSettings, SettingsObserver, SettingsObserverEvent};
use remote::SshRemoteClient;
use rpc::{proto::SSH_PROJECT_ID, AnyProtoClient, ErrorCode};
use search::{SearchInputKind, SearchQuery, SearchResult};
use search_history::SearchHistory;
use settings::{
    watch_config_file, InvalidSettingsError, Settings, SettingsLocation, SettingsStore,
};
use smol::channel::Receiver;
use snippet::Snippet;
use snippet_provider::SnippetProvider;
use std::{
    borrow::Cow,
    ops::Range,
    path::{Component, Path, PathBuf},
    str,
    sync::Arc,
    time::Duration,
};
use task::{
    static_source::{StaticSource, TrackedFile},
    DebugTaskFile, HideStrategy, RevealStrategy, Shell, TaskContext, TaskTemplate, TaskVariables,
    VariableName, VsCodeTaskFile,
};
use terminals::Terminals;
use text::{Anchor, BufferId};
<<<<<<< HEAD
use util::{defer, maybe, paths::compare_paths, ResultExt};
=======
use util::{paths::compare_paths, ResultExt as _};
>>>>>>> 2f7430af
use worktree::{CreatedEntry, Snapshot, Traversal};
use worktree_store::{WorktreeStore, WorktreeStoreEvent};

pub use fs::*;
pub use language::Location;
#[cfg(any(test, feature = "test-support"))]
pub use prettier::FORMAT_SUFFIX as TEST_PRETTIER_FORMAT_SUFFIX;
pub use task_inventory::{
    BasicContextProvider, ContextProviderWithTasks, Inventory, TaskSourceKind,
};
pub use worktree::{
    Entry, EntryKind, File, LocalWorktree, PathChange, ProjectEntryId, RepositoryEntry,
    UpdatedEntriesSet, UpdatedGitRepositoriesSet, Worktree, WorktreeId, WorktreeSettings,
    FS_WATCH_LATENCY,
};

pub use buffer_store::ProjectTransaction;
pub use lsp_store::{
    DiagnosticSummary, LanguageServerLogType, LanguageServerProgress, LanguageServerPromptRequest,
    LanguageServerStatus, LanguageServerToQuery, LspStore, LspStoreEvent,
    SERVER_PROGRESS_THROTTLE_TIMEOUT,
};

const MAX_PROJECT_SEARCH_HISTORY_SIZE: usize = 500;
const MAX_SEARCH_RESULT_FILES: usize = 5_000;
const MAX_SEARCH_RESULT_RANGES: usize = 10_000;

pub trait Item {
    fn try_open(
        project: &Model<Project>,
        path: &ProjectPath,
        cx: &mut AppContext,
    ) -> Option<Task<Result<Model<Self>>>>
    where
        Self: Sized;
    fn entry_id(&self, cx: &AppContext) -> Option<ProjectEntryId>;
    fn project_path(&self, cx: &AppContext) -> Option<ProjectPath>;
}

#[derive(Clone)]
pub enum OpenedBufferEvent {
    Disconnected,
    Ok(BufferId),
    Err(BufferId, Arc<anyhow::Error>),
}

/// Semantics-aware entity that is relevant to one or more [`Worktree`] with the files.
/// `Project` is responsible for tasks, LSP and collab queries, synchronizing worktree states accordingly.
/// Maps [`Worktree`] entries with its own logic using [`ProjectEntryId`] and [`ProjectPath`] structs.
///
/// Can be either local (for the project opened on the same host) or remote.(for collab projects, browsed by multiple remote users).
pub struct Project {
    active_entry: Option<ProjectEntryId>,
    buffer_ordered_messages_tx: mpsc::UnboundedSender<BufferOrderedMessage>,
    languages: Arc<LanguageRegistry>,
    dap_store: Model<DapStore>,
    client: Arc<client::Client>,
    join_project_response_message_id: u32,
    user_store: Model<UserStore>,
    fs: Arc<dyn Fs>,
    ssh_client: Option<Arc<SshRemoteClient>>,
    client_state: ProjectClientState,
    collaborators: HashMap<proto::PeerId, Collaborator>,
    client_subscriptions: Vec<client::Subscription>,
    worktree_store: Model<WorktreeStore>,
    buffer_store: Model<BufferStore>,
    lsp_store: Model<LspStore>,
    _subscriptions: Vec<gpui::Subscription>,
    buffers_needing_diff: HashSet<WeakModel<Buffer>>,
    git_diff_debouncer: DebouncedDelay<Self>,
    remotely_created_models: Arc<Mutex<RemotelyCreatedModels>>,
    terminals: Terminals,
    node: Option<NodeRuntime>,
    tasks: Model<Inventory>,
    hosted_project_id: Option<ProjectId>,
    dev_server_project_id: Option<client::DevServerProjectId>,
    search_history: SearchHistory,
    search_included_history: SearchHistory,
    search_excluded_history: SearchHistory,
    snippets: Model<SnippetProvider>,
    environment: Model<ProjectEnvironment>,
    settings_observer: Model<SettingsObserver>,
}

#[derive(Default)]
struct RemotelyCreatedModels {
    worktrees: Vec<Model<Worktree>>,
    buffers: Vec<Model<Buffer>>,
    retain_count: usize,
}

struct RemotelyCreatedModelGuard {
    remote_models: std::sync::Weak<Mutex<RemotelyCreatedModels>>,
}

impl Drop for RemotelyCreatedModelGuard {
    fn drop(&mut self) {
        if let Some(remote_models) = self.remote_models.upgrade() {
            let mut remote_models = remote_models.lock();
            assert!(
                remote_models.retain_count > 0,
                "RemotelyCreatedModelGuard dropped too many times"
            );
            remote_models.retain_count -= 1;
            if remote_models.retain_count == 0 {
                remote_models.buffers.clear();
                remote_models.worktrees.clear();
            }
        }
    }
}
/// Message ordered with respect to buffer operations
#[derive(Debug)]
enum BufferOrderedMessage {
    Operation {
        buffer_id: BufferId,
        operation: proto::Operation,
    },
    LanguageServerUpdate {
        language_server_id: LanguageServerId,
        message: proto::update_language_server::Variant,
    },
    Resync,
}

#[derive(Debug)]
enum ProjectClientState {
    Local,
    Shared {
        remote_id: u64,
    },
    Remote {
        sharing_has_stopped: bool,
        capability: Capability,
        remote_id: u64,
        replica_id: ReplicaId,
        in_room: bool,
    },
}

#[derive(Clone, Debug, PartialEq)]
pub enum Event {
    LanguageServerAdded(LanguageServerId),
    LanguageServerRemoved(LanguageServerId),
    LanguageServerLog(LanguageServerId, LanguageServerLogType, String),
    Notification(String),
    LocalSettingsUpdated(Result<(), InvalidSettingsError>),
    LanguageServerPrompt(LanguageServerPromptRequest),
    LanguageNotFound(Model<Buffer>),
    DebugClientStopped(DebugAdapterClientId),
    DebugClientEvent {
        client_id: DebugAdapterClientId,
        message: Message,
    },
    ActiveEntryChanged(Option<ProjectEntryId>),
    ActivateProjectPanel,
    WorktreeAdded,
    WorktreeOrderChanged,
    WorktreeRemoved(WorktreeId),
    WorktreeUpdatedEntries(WorktreeId, UpdatedEntriesSet),
    WorktreeUpdatedGitRepositories,
    DiskBasedDiagnosticsStarted {
        language_server_id: LanguageServerId,
    },
    DiskBasedDiagnosticsFinished {
        language_server_id: LanguageServerId,
    },
    DiagnosticsUpdated {
        path: ProjectPath,
        language_server_id: LanguageServerId,
    },
    RemoteIdChanged(Option<u64>),
    DisconnectedFromHost,
    Closed,
    DeletedEntry(ProjectEntryId),
    CollaboratorUpdated {
        old_peer_id: proto::PeerId,
        new_peer_id: proto::PeerId,
    },
    CollaboratorJoined(proto::PeerId),
    CollaboratorLeft(proto::PeerId),
    HostReshared,
    Reshared,
    Rejoined,
    RefreshInlayHints,
    RevealInProjectPanel(ProjectEntryId),
    SnippetEdit(BufferId, Vec<(lsp::Range, Snippet)>),
}

pub enum DebugAdapterClientState {
    Starting(Task<Option<Arc<DebugAdapterClient>>>),
    Running(Arc<DebugAdapterClient>),
}

#[derive(Clone, Debug, Eq, PartialEq, Hash, PartialOrd, Ord)]
pub struct ProjectPath {
    pub worktree_id: WorktreeId,
    pub path: Arc<Path>,
}

impl ProjectPath {
    pub fn from_proto(p: proto::ProjectPath) -> Self {
        Self {
            worktree_id: WorktreeId::from_proto(p.worktree_id),
            path: Arc::from(PathBuf::from(p.path)),
        }
    }

    pub fn to_proto(&self) -> proto::ProjectPath {
        proto::ProjectPath {
            worktree_id: self.worktree_id.to_proto(),
            path: self.path.to_string_lossy().to_string(),
        }
    }
}

#[derive(Debug, Clone, PartialEq, Eq)]
pub struct InlayHint {
    pub position: language::Anchor,
    pub label: InlayHintLabel,
    pub kind: Option<InlayHintKind>,
    pub padding_left: bool,
    pub padding_right: bool,
    pub tooltip: Option<InlayHintTooltip>,
    pub resolve_state: ResolveState,
}

/// The user's intent behind a given completion confirmation
#[derive(PartialEq, Eq, Hash, Debug, Clone, Copy)]
pub enum CompletionIntent {
    /// The user intends to 'commit' this result, if possible
    /// completion confirmations should run side effects
    Complete,
    /// The user intends to continue 'composing' this completion
    /// completion confirmations should not run side effects and
    /// let the user continue composing their action
    Compose,
}

impl CompletionIntent {
    pub fn is_complete(&self) -> bool {
        self == &Self::Complete
    }

    pub fn is_compose(&self) -> bool {
        self == &Self::Compose
    }
}

/// A completion provided by a language server
#[derive(Clone)]
pub struct Completion {
    /// The range of the buffer that will be replaced.
    pub old_range: Range<Anchor>,
    /// The new text that will be inserted.
    pub new_text: String,
    /// A label for this completion that is shown in the menu.
    pub label: CodeLabel,
    /// The id of the language server that produced this completion.
    pub server_id: LanguageServerId,
    /// The documentation for this completion.
    pub documentation: Option<Documentation>,
    /// The raw completion provided by the language server.
    pub lsp_completion: lsp::CompletionItem,
    /// An optional callback to invoke when this completion is confirmed.
    /// Returns, whether new completions should be retriggered after the current one.
    /// If `true` is returned, the editor will show a new completion menu after this completion is confirmed.
    /// if no confirmation is provided or `false` is returned, the completion will be committed.
    pub confirm: Option<Arc<dyn Send + Sync + Fn(CompletionIntent, &mut WindowContext) -> bool>>,
}

impl std::fmt::Debug for Completion {
    fn fmt(&self, f: &mut std::fmt::Formatter<'_>) -> std::fmt::Result {
        f.debug_struct("Completion")
            .field("old_range", &self.old_range)
            .field("new_text", &self.new_text)
            .field("label", &self.label)
            .field("server_id", &self.server_id)
            .field("documentation", &self.documentation)
            .field("lsp_completion", &self.lsp_completion)
            .finish()
    }
}

/// A completion provided by a language server
#[derive(Clone, Debug)]
pub(crate) struct CoreCompletion {
    old_range: Range<Anchor>,
    new_text: String,
    server_id: LanguageServerId,
    lsp_completion: lsp::CompletionItem,
}

/// A code action provided by a language server.
#[derive(Clone, Debug)]
pub struct CodeAction {
    /// The id of the language server that produced this code action.
    pub server_id: LanguageServerId,
    /// The range of the buffer where this code action is applicable.
    pub range: Range<Anchor>,
    /// The raw code action provided by the language server.
    pub lsp_action: lsp::CodeAction,
}

#[derive(Debug, Clone, PartialEq, Eq)]
pub enum ResolveState {
    Resolved,
    CanResolve(LanguageServerId, Option<lsp::LSPAny>),
    Resolving,
}

impl InlayHint {
    pub fn text(&self) -> String {
        match &self.label {
            InlayHintLabel::String(s) => s.to_owned(),
            InlayHintLabel::LabelParts(parts) => parts.iter().map(|part| &part.value).join(""),
        }
    }
}

#[derive(Debug, Clone, PartialEq, Eq)]
pub enum InlayHintLabel {
    String(String),
    LabelParts(Vec<InlayHintLabelPart>),
}

#[derive(Debug, Clone, PartialEq, Eq)]
pub struct InlayHintLabelPart {
    pub value: String,
    pub tooltip: Option<InlayHintLabelPartTooltip>,
    pub location: Option<(LanguageServerId, lsp::Location)>,
}

#[derive(Debug, Clone, PartialEq, Eq)]
pub enum InlayHintTooltip {
    String(String),
    MarkupContent(MarkupContent),
}

#[derive(Debug, Clone, PartialEq, Eq)]
pub enum InlayHintLabelPartTooltip {
    String(String),
    MarkupContent(MarkupContent),
}

#[derive(Debug, Clone, PartialEq, Eq)]
pub struct MarkupContent {
    pub kind: HoverBlockKind,
    pub value: String,
}

#[derive(Debug, Clone)]
pub struct LocationLink {
    pub origin: Option<Location>,
    pub target: Location,
}

#[derive(Debug)]
pub struct DocumentHighlight {
    pub range: Range<language::Anchor>,
    pub kind: DocumentHighlightKind,
}

#[derive(Clone, Debug)]
pub struct Symbol {
    pub language_server_name: LanguageServerName,
    pub source_worktree_id: WorktreeId,
    pub path: ProjectPath,
    pub label: CodeLabel,
    pub name: String,
    pub kind: lsp::SymbolKind,
    pub range: Range<Unclipped<PointUtf16>>,
    pub signature: [u8; 32],
}

#[derive(Clone, Debug, PartialEq)]
pub struct HoverBlock {
    pub text: String,
    pub kind: HoverBlockKind,
}

#[derive(Clone, Debug, PartialEq, Eq)]
pub enum HoverBlockKind {
    PlainText,
    Markdown,
    Code { language: String },
}

#[derive(Debug, Clone)]
pub struct Hover {
    pub contents: Vec<HoverBlock>,
    pub range: Option<Range<language::Anchor>>,
    pub language: Option<Arc<Language>>,
}

impl Hover {
    pub fn is_empty(&self) -> bool {
        self.contents.iter().all(|block| block.text.is_empty())
    }
}

enum EntitySubscription {
    Project(PendingEntitySubscription<Project>),
    BufferStore(PendingEntitySubscription<BufferStore>),
    WorktreeStore(PendingEntitySubscription<WorktreeStore>),
    LspStore(PendingEntitySubscription<LspStore>),
    SettingsObserver(PendingEntitySubscription<SettingsObserver>),
}

#[derive(Clone)]
pub enum DirectoryLister {
    Project(Model<Project>),
    Local(Arc<dyn Fs>),
}

impl DirectoryLister {
    pub fn is_local(&self, cx: &AppContext) -> bool {
        match self {
            DirectoryLister::Local(_) => true,
            DirectoryLister::Project(project) => project.read(cx).is_local(),
        }
    }

    pub fn resolve_tilde<'a>(&self, path: &'a String, cx: &AppContext) -> Cow<'a, str> {
        if self.is_local(cx) {
            shellexpand::tilde(path)
        } else {
            Cow::from(path)
        }
    }

    pub fn default_query(&self, cx: &mut AppContext) -> String {
        if let DirectoryLister::Project(project) = self {
            if let Some(worktree) = project.read(cx).visible_worktrees(cx).next() {
                return worktree.read(cx).abs_path().to_string_lossy().to_string();
            }
        };
        "~/".to_string()
    }

    pub fn list_directory(&self, path: String, cx: &mut AppContext) -> Task<Result<Vec<PathBuf>>> {
        match self {
            DirectoryLister::Project(project) => {
                project.update(cx, |project, cx| project.list_directory(path, cx))
            }
            DirectoryLister::Local(fs) => {
                let fs = fs.clone();
                cx.background_executor().spawn(async move {
                    let mut results = vec![];
                    let expanded = shellexpand::tilde(&path);
                    let query = Path::new(expanded.as_ref());
                    let mut response = fs.read_dir(query).await?;
                    while let Some(path) = response.next().await {
                        if let Some(file_name) = path?.file_name() {
                            results.push(PathBuf::from(file_name.to_os_string()));
                        }
                    }
                    Ok(results)
                })
            }
        }
    }
}

#[cfg(any(test, feature = "test-support"))]
pub const DEFAULT_COMPLETION_CONTEXT: CompletionContext = CompletionContext {
    trigger_kind: lsp::CompletionTriggerKind::INVOKED,
    trigger_character: None,
};

impl Project {
    pub fn init_settings(cx: &mut AppContext) {
        WorktreeSettings::register(cx);
        ProjectSettings::register(cx);
    }

    pub fn init(client: &Arc<Client>, cx: &mut AppContext) {
        connection_manager::init(client.clone(), cx);
        Self::init_settings(cx);

        let client: AnyProtoClient = client.clone().into();
        client.add_model_message_handler(Self::handle_add_collaborator);
        client.add_model_message_handler(Self::handle_update_project_collaborator);
        client.add_model_message_handler(Self::handle_remove_collaborator);
        client.add_model_message_handler(Self::handle_update_project);
        client.add_model_message_handler(Self::handle_unshare_project);
        client.add_model_request_handler(Self::handle_update_buffer);
        client.add_model_message_handler(Self::handle_update_worktree);
        client.add_model_request_handler(Self::handle_synchronize_buffers);

        client.add_model_request_handler(Self::handle_search_candidate_buffers);
        client.add_model_request_handler(Self::handle_open_buffer_by_id);
        client.add_model_request_handler(Self::handle_open_buffer_by_path);
        client.add_model_request_handler(Self::handle_open_new_buffer);
        client.add_model_request_handler(Self::handle_task_context_for_location);
        client.add_model_request_handler(Self::handle_task_templates);
        client.add_model_message_handler(Self::handle_create_buffer_for_peer);

        WorktreeStore::init(&client);
        BufferStore::init(&client);
        LspStore::init(&client);
        SettingsObserver::init(&client);
    }

    pub fn local(
        client: Arc<Client>,
        node: NodeRuntime,
        user_store: Model<UserStore>,
        languages: Arc<LanguageRegistry>,
        fs: Arc<dyn Fs>,
        env: Option<HashMap<String, String>>,
        cx: &mut AppContext,
    ) -> Model<Self> {
        cx.new_model(|cx: &mut ModelContext<Self>| {
            let (tx, rx) = mpsc::unbounded();
            cx.spawn(move |this, cx| Self::send_buffer_ordered_messages(this, rx, cx))
                .detach();
            let tasks = Inventory::new(cx);
            let snippets = SnippetProvider::new(fs.clone(), BTreeSet::from_iter([]), cx);
            let worktree_store = cx.new_model(|_| WorktreeStore::local(false, fs.clone()));
            cx.subscribe(&worktree_store, Self::on_worktree_store_event)
                .detach();

<<<<<<< HEAD
            let dap_store = cx.new_model(DapStore::new);

            let buffer_store = cx.new_model(|cx| {
                BufferStore::new(worktree_store.clone(), None, dap_store.clone(), cx)
            });
=======
            let buffer_store = cx.new_model(|cx| BufferStore::local(worktree_store.clone(), cx));
>>>>>>> 2f7430af
            cx.subscribe(&buffer_store, Self::on_buffer_store_event)
                .detach();

            let prettier_store = cx.new_model(|cx| {
                PrettierStore::new(
                    node.clone(),
                    fs.clone(),
                    languages.clone(),
                    worktree_store.clone(),
                    cx,
                )
            });

            let settings_observer = cx.new_model(|cx| {
                SettingsObserver::new_local(fs.clone(), worktree_store.clone(), cx)
            });
            cx.subscribe(&settings_observer, Self::on_settings_observer_event)
                .detach();

            cx.subscribe(&dap_store, Self::on_dap_store_event).detach();

            let environment = ProjectEnvironment::new(&worktree_store, env, cx);
            let lsp_store = cx.new_model(|cx| {
                LspStore::new_local(
                    buffer_store.clone(),
                    worktree_store.clone(),
                    dap_store.clone(),
                    prettier_store.clone(),
                    environment.clone(),
                    languages.clone(),
                    Some(client.http_client()),
                    fs.clone(),
                    cx,
                )
            });
            cx.subscribe(&lsp_store, Self::on_lsp_store_event).detach();

            Self {
                buffer_ordered_messages_tx: tx,
                collaborators: Default::default(),
                worktree_store,
                buffer_store,
                lsp_store,
                join_project_response_message_id: 0,
                client_state: ProjectClientState::Local,
                client_subscriptions: Vec::new(),
                _subscriptions: vec![cx.on_release(Self::release)],
                active_entry: None,
                snippets,
                languages,
                client,
                user_store,
                settings_observer,
                fs,
<<<<<<< HEAD
                ssh_session: None,
                dap_store,
=======
                ssh_client: None,
>>>>>>> 2f7430af
                buffers_needing_diff: Default::default(),
                git_diff_debouncer: DebouncedDelay::new(),
                terminals: Terminals {
                    local_handles: Vec::new(),
                },
                node: Some(node),
                tasks,
                hosted_project_id: None,
                dev_server_project_id: None,
                search_history: Self::new_search_history(),
                environment,
                remotely_created_models: Default::default(),

                search_included_history: Self::new_search_history(),
                search_excluded_history: Self::new_search_history(),
            }
        })
    }

    pub fn ssh(
        ssh: Arc<SshRemoteClient>,
        client: Arc<Client>,
        node: NodeRuntime,
        user_store: Model<UserStore>,
        languages: Arc<LanguageRegistry>,
        fs: Arc<dyn Fs>,
        cx: &mut AppContext,
    ) -> Model<Self> {
        cx.new_model(|cx: &mut ModelContext<Self>| {
            let (tx, rx) = mpsc::unbounded();
            cx.spawn(move |this, cx| Self::send_buffer_ordered_messages(this, rx, cx))
                .detach();
            let tasks = Inventory::new(cx);
            let global_snippets_dir = paths::config_dir().join("snippets");
            let snippets =
                SnippetProvider::new(fs.clone(), BTreeSet::from_iter([global_snippets_dir]), cx);

            let worktree_store =
                cx.new_model(|_| WorktreeStore::remote(false, ssh.to_proto_client(), 0, None));
            cx.subscribe(&worktree_store, Self::on_worktree_store_event)
                .detach();

<<<<<<< HEAD
            let dap_store = cx.new_model(DapStore::new);

            let buffer_store = cx.new_model(|cx| {
                BufferStore::new(worktree_store.clone(), None, dap_store.clone(), cx)
=======
            let buffer_store = cx.new_model(|cx| {
                BufferStore::remote(
                    worktree_store.clone(),
                    ssh.to_proto_client(),
                    SSH_PROJECT_ID,
                    cx,
                )
>>>>>>> 2f7430af
            });
            cx.subscribe(&buffer_store, Self::on_buffer_store_event)
                .detach();

            let settings_observer = cx.new_model(|cx| {
                SettingsObserver::new_ssh(ssh.to_proto_client(), worktree_store.clone(), cx)
            });
            cx.subscribe(&settings_observer, Self::on_settings_observer_event)
                .detach();

            let environment = ProjectEnvironment::new(&worktree_store, None, cx);
            let lsp_store = cx.new_model(|cx| {
                LspStore::new_remote(
                    buffer_store.clone(),
                    worktree_store.clone(),
                    languages.clone(),
                    ssh.to_proto_client(),
                    SSH_PROJECT_ID,
                    cx,
                )
            });
            cx.subscribe(&lsp_store, Self::on_lsp_store_event).detach();

            let this = Self {
                buffer_ordered_messages_tx: tx,
                collaborators: Default::default(),
                worktree_store,
                buffer_store,
                lsp_store,
                dap_store,
                join_project_response_message_id: 0,
                client_state: ProjectClientState::Local,
                client_subscriptions: Vec::new(),
                _subscriptions: vec![cx.on_release(Self::release)],
                active_entry: None,
                snippets,
                languages,
                client,
                user_store,
                settings_observer,
                fs,
                ssh_client: Some(ssh.clone()),
                buffers_needing_diff: Default::default(),
                git_diff_debouncer: DebouncedDelay::new(),
                terminals: Terminals {
                    local_handles: Vec::new(),
                },
                node: Some(node),
                tasks,
                hosted_project_id: None,
                dev_server_project_id: None,
                search_history: Self::new_search_history(),
                environment,
                remotely_created_models: Default::default(),

                search_included_history: Self::new_search_history(),
                search_excluded_history: Self::new_search_history(),
            };

            let client: AnyProtoClient = ssh.to_proto_client();

            ssh.subscribe_to_entity(SSH_PROJECT_ID, &cx.handle());
            ssh.subscribe_to_entity(SSH_PROJECT_ID, &this.buffer_store);
            ssh.subscribe_to_entity(SSH_PROJECT_ID, &this.worktree_store);
            ssh.subscribe_to_entity(SSH_PROJECT_ID, &this.lsp_store);
            ssh.subscribe_to_entity(SSH_PROJECT_ID, &this.settings_observer);
            client.add_model_message_handler(Self::handle_create_buffer_for_peer);
            client.add_model_message_handler(Self::handle_update_worktree);
            client.add_model_message_handler(Self::handle_update_project);
            client.add_model_request_handler(BufferStore::handle_update_buffer);
            BufferStore::init(&client);
            LspStore::init(&client);
            SettingsObserver::init(&client);

            this
        })
    }

    pub async fn remote(
        remote_id: u64,
        client: Arc<Client>,
        user_store: Model<UserStore>,
        languages: Arc<LanguageRegistry>,
        fs: Arc<dyn Fs>,
        cx: AsyncAppContext,
    ) -> Result<Model<Self>> {
        let project =
            Self::in_room(remote_id, client, user_store, languages, fs, cx.clone()).await?;
        cx.update(|cx| {
            connection_manager::Manager::global(cx).update(cx, |manager, cx| {
                manager.maintain_project_connection(&project, cx)
            })
        })?;
        Ok(project)
    }

    pub async fn in_room(
        remote_id: u64,
        client: Arc<Client>,
        user_store: Model<UserStore>,
        languages: Arc<LanguageRegistry>,
        fs: Arc<dyn Fs>,
        cx: AsyncAppContext,
    ) -> Result<Model<Self>> {
        client.authenticate_and_connect(true, &cx).await?;

        let subscriptions = [
            EntitySubscription::Project(client.subscribe_to_entity::<Self>(remote_id)?),
            EntitySubscription::BufferStore(client.subscribe_to_entity::<BufferStore>(remote_id)?),
            EntitySubscription::WorktreeStore(
                client.subscribe_to_entity::<WorktreeStore>(remote_id)?,
            ),
            EntitySubscription::LspStore(client.subscribe_to_entity::<LspStore>(remote_id)?),
            EntitySubscription::SettingsObserver(
                client.subscribe_to_entity::<SettingsObserver>(remote_id)?,
            ),
        ];
        let response = client
            .request_envelope(proto::JoinProject {
                project_id: remote_id,
            })
            .await?;
        Self::from_join_project_response(
            response,
            subscriptions,
            client,
            user_store,
            languages,
            fs,
            cx,
        )
        .await
    }

    async fn from_join_project_response(
        response: TypedEnvelope<proto::JoinProjectResponse>,
        subscriptions: [EntitySubscription; 5],
        client: Arc<Client>,
        user_store: Model<UserStore>,
        languages: Arc<LanguageRegistry>,
        fs: Arc<dyn Fs>,
        mut cx: AsyncAppContext,
    ) -> Result<Model<Self>> {
        let remote_id = response.payload.project_id;
        let role = response.payload.role();

        let worktree_store = cx.new_model(|_| {
            WorktreeStore::remote(
                true,
                client.clone().into(),
                response.payload.project_id,
                response
                    .payload
                    .dev_server_project_id
                    .map(DevServerProjectId),
            )
        })?;
        let buffer_store = cx.new_model(|cx| {
            BufferStore::remote(worktree_store.clone(), client.clone().into(), remote_id, cx)
        })?;
<<<<<<< HEAD

        let dap_store = cx.new_model(DapStore::new)?;

        let buffer_store = cx.new_model(|cx| {
            BufferStore::new(
                worktree_store.clone(),
                Some(remote_id),
                dap_store.clone(),
                cx,
            )
        })?;
=======
>>>>>>> 2f7430af

        let lsp_store = cx.new_model(|cx| {
            let mut lsp_store = LspStore::new_remote(
                buffer_store.clone(),
                worktree_store.clone(),
                languages.clone(),
                client.clone().into(),
                remote_id,
                cx,
            );
            lsp_store.set_language_server_statuses_from_proto(response.payload.language_servers);
            lsp_store
        })?;

        let settings_observer =
            cx.new_model(|cx| SettingsObserver::new_remote(worktree_store.clone(), cx))?;

        let this = cx.new_model(|cx| {
            let replica_id = response.payload.replica_id as ReplicaId;
            let tasks = Inventory::new(cx);

            let snippets = SnippetProvider::new(fs.clone(), BTreeSet::from_iter([]), cx);

            let mut worktrees = Vec::new();
            for worktree in response.payload.worktrees {
                let worktree =
                    Worktree::remote(remote_id, replica_id, worktree, client.clone().into(), cx);
                worktrees.push(worktree);
            }

            let (tx, rx) = mpsc::unbounded();
            cx.spawn(move |this, cx| Self::send_buffer_ordered_messages(this, rx, cx))
                .detach();

            cx.subscribe(&worktree_store, Self::on_worktree_store_event)
                .detach();

            cx.subscribe(&buffer_store, Self::on_buffer_store_event)
                .detach();
            cx.subscribe(&lsp_store, Self::on_lsp_store_event).detach();
            cx.subscribe(&settings_observer, Self::on_settings_observer_event)
                .detach();

            cx.subscribe(&dap_store, Self::on_dap_store_event).detach();

            let mut this = Self {
                buffer_ordered_messages_tx: tx,
                buffer_store: buffer_store.clone(),
                worktree_store: worktree_store.clone(),
                lsp_store: lsp_store.clone(),
                active_entry: None,
                collaborators: Default::default(),
                join_project_response_message_id: response.message_id,
                languages,
                user_store: user_store.clone(),
                snippets,
                fs,
                ssh_client: None,
                settings_observer: settings_observer.clone(),
                client_subscriptions: Default::default(),
                _subscriptions: vec![cx.on_release(Self::release)],
                client: client.clone(),
                client_state: ProjectClientState::Remote {
                    sharing_has_stopped: false,
                    capability: Capability::ReadWrite,
                    remote_id,
                    replica_id,
                    in_room: response.payload.dev_server_project_id.is_none(),
                },
                dap_store,
                buffers_needing_diff: Default::default(),
                git_diff_debouncer: DebouncedDelay::new(),
                terminals: Terminals {
                    local_handles: Vec::new(),
                },
                node: None,
                tasks,
                hosted_project_id: None,
                dev_server_project_id: response
                    .payload
                    .dev_server_project_id
                    .map(DevServerProjectId),
                search_history: Self::new_search_history(),
                search_included_history: Self::new_search_history(),
                search_excluded_history: Self::new_search_history(),
                environment: ProjectEnvironment::new(&worktree_store, None, cx),
                remotely_created_models: Arc::new(Mutex::new(RemotelyCreatedModels::default())),
            };
            this.set_role(role, cx);
            for worktree in worktrees {
                this.add_worktree(&worktree, cx);
            }
            this
        })?;

        let subscriptions = subscriptions
            .into_iter()
            .map(|s| match s {
                EntitySubscription::BufferStore(subscription) => {
                    subscription.set_model(&buffer_store, &mut cx)
                }
                EntitySubscription::WorktreeStore(subscription) => {
                    subscription.set_model(&worktree_store, &mut cx)
                }
                EntitySubscription::SettingsObserver(subscription) => {
                    subscription.set_model(&settings_observer, &mut cx)
                }
                EntitySubscription::Project(subscription) => subscription.set_model(&this, &mut cx),
                EntitySubscription::LspStore(subscription) => {
                    subscription.set_model(&lsp_store, &mut cx)
                }
            })
            .collect::<Vec<_>>();

        let user_ids = response
            .payload
            .collaborators
            .iter()
            .map(|peer| peer.user_id)
            .collect();
        user_store
            .update(&mut cx, |user_store, cx| user_store.get_users(user_ids, cx))?
            .await?;

        this.update(&mut cx, |this, cx| {
            this.set_collaborators_from_proto(response.payload.collaborators, cx)?;
            this.client_subscriptions.extend(subscriptions);
            anyhow::Ok(())
        })??;

        Ok(this)
    }

    pub async fn hosted(
        remote_id: ProjectId,
        user_store: Model<UserStore>,
        client: Arc<Client>,
        languages: Arc<LanguageRegistry>,
        fs: Arc<dyn Fs>,
        cx: AsyncAppContext,
    ) -> Result<Model<Self>> {
        client.authenticate_and_connect(true, &cx).await?;

        let subscriptions = [
            EntitySubscription::Project(client.subscribe_to_entity::<Self>(remote_id.0)?),
            EntitySubscription::BufferStore(
                client.subscribe_to_entity::<BufferStore>(remote_id.0)?,
            ),
            EntitySubscription::WorktreeStore(
                client.subscribe_to_entity::<WorktreeStore>(remote_id.0)?,
            ),
            EntitySubscription::LspStore(client.subscribe_to_entity::<LspStore>(remote_id.0)?),
            EntitySubscription::SettingsObserver(
                client.subscribe_to_entity::<SettingsObserver>(remote_id.0)?,
            ),
        ];
        let response = client
            .request_envelope(proto::JoinHostedProject {
                project_id: remote_id.0,
            })
            .await?;
        Self::from_join_project_response(
            response,
            subscriptions,
            client,
            user_store,
            languages,
            fs,
            cx,
        )
        .await
    }

    fn new_search_history() -> SearchHistory {
        SearchHistory::new(
            Some(MAX_PROJECT_SEARCH_HISTORY_SIZE),
            search_history::QueryInsertionBehavior::AlwaysInsert,
        )
    }

    fn release(&mut self, cx: &mut AppContext) {
        match &self.client_state {
            ProjectClientState::Local => {}
            ProjectClientState::Shared { .. } => {
                let _ = self.unshare_internal(cx);
            }
            ProjectClientState::Remote { remote_id, .. } => {
                let _ = self.client.send(proto::LeaveProject {
                    project_id: *remote_id,
                });
                self.disconnected_from_host_internal(cx);
            }
        }
    }

    pub fn all_breakpoints(
        &self,
        as_abs_path: bool,
        cx: &mut ModelContext<Self>,
    ) -> HashMap<Arc<Path>, Vec<SerializedBreakpoint>> {
        let mut all_breakpoints: HashMap<Arc<Path>, Vec<SerializedBreakpoint>> = Default::default();

        let open_breakpoints = self.dap_store.read(cx).breakpoints();
        for (project_path, breakpoints) in open_breakpoints.iter() {
            let buffer = maybe!({
                let buffer_store = self.buffer_store.read(cx);
                let buffer_id = buffer_store.buffer_id_for_project_path(project_path)?;
                let buffer = self.buffer_for_id(*buffer_id, cx)?;
                Some(buffer.read(cx))
            });

            let Some(path) = maybe!({
                if as_abs_path {
                    let worktree = self.worktree_for_id(project_path.worktree_id, cx)?;
                    Some(Arc::from(
                        worktree
                            .read(cx)
                            .absolutize(&project_path.path)
                            .ok()?
                            .as_path(),
                    ))
                } else {
                    Some(project_path.clone().path)
                }
            }) else {
                continue;
            };

            all_breakpoints.entry(path).or_default().extend(
                breakpoints
                    .into_iter()
                    .map(|bp| bp.to_serialized(buffer, project_path.clone().path)),
            );
        }

        all_breakpoints
    }

    pub fn send_breakpoints(
        &self,
        client_id: &DebugAdapterClientId,
        cx: &mut ModelContext<Self>,
    ) -> Task<()> {
        let mut tasks = Vec::new();

        for (abs_path, serialized_breakpoints) in self.all_breakpoints(true, cx) {
            let source_breakpoints = serialized_breakpoints
                .iter()
                .map(|bp| bp.to_source_breakpoint())
                .collect::<Vec<_>>();

            tasks.push(self.dap_store.update(cx, |store, cx| {
                store.send_breakpoints(client_id, abs_path, source_breakpoints, cx)
            }));
        }

        cx.background_executor().spawn(async move {
            join_all(tasks).await;
        })
    }

    pub fn start_debug_adapter_client_from_task(
        &mut self,
        debug_task: task::ResolvedTask,
        cx: &mut ModelContext<Self>,
    ) {
        if let Some(adapter_config) = debug_task.debug_adapter_config() {
            self.dap_store
                .update(cx, |store, cx| store.start_client(adapter_config, cx));
        }
    }

    /// Get all serialized breakpoints that belong to a buffer
    ///
    /// # Parameters
    /// `buffer_id`: The buffer id to get serialized breakpoints of
    /// `cx`: The context of the editor
    ///
    /// # Return
    /// `None`: If the buffer associated with buffer id doesn't exist or this editor
    ///     doesn't belong to a project
    ///
    /// `(Path, Vec<SerializedBreakpoint)`: Returns worktree path (used when saving workspace)
    ///     and a vector of the serialized breakpoints
    pub fn serialize_breakpoints_for_project_path(
        &self,
        project_path: &ProjectPath,
        cx: &ModelContext<Self>,
    ) -> Option<(Arc<Path>, Vec<SerializedBreakpoint>)> {
        let buffer = maybe!({
            let buffer_id = self
                .buffer_store
                .read(cx)
                .buffer_id_for_project_path(project_path)?;
            Some(self.buffer_for_id(*buffer_id, cx)?.read(cx))
        });

        let worktree_path = self
            .worktree_for_id(project_path.worktree_id, cx)?
            .read(cx)
            .abs_path();

        let breakpoints = self.dap_store.read(cx).breakpoints();

        Some((
            worktree_path,
            breakpoints
                .get(&project_path)?
                .iter()
                .map(|bp| bp.to_serialized(buffer, project_path.path.clone()))
                .collect(),
        ))
    }

    /// Serialize all breakpoints to save within workspace's database
    ///
    /// # Return
    /// HashMap:
    ///     Key: A valid worktree path
    ///     Value: All serialized breakpoints that belong to a worktree
    pub fn serialize_breakpoints(
        &self,
        cx: &ModelContext<Self>,
    ) -> HashMap<Arc<Path>, Vec<SerializedBreakpoint>> {
        let mut result: HashMap<Arc<Path>, Vec<SerializedBreakpoint>> = Default::default();

        if !DebuggerSettings::get_global(cx).save_breakpoints {
            return result;
        }

        let breakpoints = self.dap_store.read(cx).breakpoints();
        for project_path in breakpoints.keys() {
            if let Some((worktree_path, mut serialized_breakpoint)) =
                self.serialize_breakpoints_for_project_path(&project_path, cx)
            {
                result
                    .entry(worktree_path.clone())
                    .or_default()
                    .append(&mut serialized_breakpoint)
            }
        }

        result
    }

    /// Sends updated breakpoint information of one file to all active debug adapters
    ///
    /// This function is called whenever a breakpoint is toggled, and it doesn't need
    /// to send breakpoints from closed files because those breakpoints can't change
    /// without opening a buffer.
    pub fn toggle_breakpoint(
        &self,
        buffer_id: BufferId,
        breakpoint: Breakpoint,
        cx: &mut ModelContext<Self>,
    ) {
        let Some(buffer) = self.buffer_for_id(buffer_id, cx) else {
            return;
        };

        let Some((project_path, buffer_path)) = maybe!({
            let project_path = buffer.read(cx).project_path(cx)?;
            let worktree = self.worktree_for_id(project_path.clone().worktree_id, cx)?;
            Some((
                project_path.clone(),
                worktree.read(cx).absolutize(&project_path.path).ok()?,
            ))
        }) else {
            return;
        };

        self.dap_store.update(cx, |store, cx| {
            store.toggle_breakpoint_for_buffer(
                &project_path,
                breakpoint,
                buffer_path,
                buffer.read(cx).snapshot(),
                cx,
            );
        });
    }

    #[cfg(any(test, feature = "test-support"))]
    pub async fn example(
        root_paths: impl IntoIterator<Item = &Path>,
        cx: &mut AsyncAppContext,
    ) -> Model<Project> {
        use clock::FakeSystemClock;

        let fs = Arc::new(RealFs::default());
        let languages = LanguageRegistry::test(cx.background_executor().clone());
        let clock = Arc::new(FakeSystemClock::default());
        let http_client = http_client::FakeHttpClient::with_404_response();
        let client = cx
            .update(|cx| client::Client::new(clock, http_client.clone(), cx))
            .unwrap();
        let user_store = cx
            .new_model(|cx| UserStore::new(client.clone(), cx))
            .unwrap();
        let project = cx
            .update(|cx| {
                Project::local(
                    client,
                    node_runtime::NodeRuntime::unavailable(),
                    user_store,
                    Arc::new(languages),
                    fs,
                    None,
                    cx,
                )
            })
            .unwrap();
        for path in root_paths {
            let (tree, _) = project
                .update(cx, |project, cx| {
                    project.find_or_create_worktree(path, true, cx)
                })
                .unwrap()
                .await
                .unwrap();
            tree.update(cx, |tree, _| tree.as_local().unwrap().scan_complete())
                .unwrap()
                .await;
        }
        project
    }

    #[cfg(any(test, feature = "test-support"))]
    pub async fn test(
        fs: Arc<dyn Fs>,
        root_paths: impl IntoIterator<Item = &Path>,
        cx: &mut gpui::TestAppContext,
    ) -> Model<Project> {
        use clock::FakeSystemClock;

        let languages = LanguageRegistry::test(cx.executor());
        let clock = Arc::new(FakeSystemClock::default());
        let http_client = http_client::FakeHttpClient::with_404_response();
        let client = cx.update(|cx| client::Client::new(clock, http_client.clone(), cx));
        let user_store = cx.new_model(|cx| UserStore::new(client.clone(), cx));
        let project = cx.update(|cx| {
            Project::local(
                client,
                node_runtime::NodeRuntime::unavailable(),
                user_store,
                Arc::new(languages),
                fs,
                None,
                cx,
            )
        });
        for path in root_paths {
            let (tree, _) = project
                .update(cx, |project, cx| {
                    project.find_or_create_worktree(path, true, cx)
                })
                .await
                .unwrap();

            project.update(cx, |project, cx| {
                let tree_id = tree.read(cx).id();
                project.environment.update(cx, |environment, _| {
                    environment.set_cached(&[(tree_id, HashMap::default())])
                });
            });

            tree.update(cx, |tree, _| tree.as_local().unwrap().scan_complete())
                .await;
        }
        project
    }

    pub fn dap_store(&self) -> Model<DapStore> {
        self.dap_store.clone()
    }

    pub fn lsp_store(&self) -> Model<LspStore> {
        self.lsp_store.clone()
    }

    pub fn worktree_store(&self) -> Model<WorktreeStore> {
        self.worktree_store.clone()
    }

    pub fn buffer_for_id(&self, remote_id: BufferId, cx: &AppContext) -> Option<Model<Buffer>> {
        self.buffer_store.read(cx).get(remote_id)
    }

    pub fn languages(&self) -> &Arc<LanguageRegistry> {
        &self.languages
    }

    pub fn client(&self) -> Arc<Client> {
        self.client.clone()
    }

    pub fn user_store(&self) -> Model<UserStore> {
        self.user_store.clone()
    }

    pub fn node_runtime(&self) -> Option<&NodeRuntime> {
        self.node.as_ref()
    }

    pub fn opened_buffers(&self, cx: &AppContext) -> Vec<Model<Buffer>> {
        self.buffer_store.read(cx).buffers().collect()
    }

    pub fn cli_environment(&self, cx: &AppContext) -> Option<HashMap<String, String>> {
        self.environment.read(cx).get_cli_environment()
    }

    #[cfg(any(test, feature = "test-support"))]
    pub fn has_open_buffer(&self, path: impl Into<ProjectPath>, cx: &AppContext) -> bool {
        self.buffer_store
            .read(cx)
            .get_by_path(&path.into(), cx)
            .is_some()
    }

    pub fn fs(&self) -> &Arc<dyn Fs> {
        &self.fs
    }

    pub fn remote_id(&self) -> Option<u64> {
        match self.client_state {
            ProjectClientState::Local => None,
            ProjectClientState::Shared { remote_id, .. }
            | ProjectClientState::Remote { remote_id, .. } => Some(remote_id),
        }
    }

    pub fn hosted_project_id(&self) -> Option<ProjectId> {
        self.hosted_project_id
    }

    pub fn dev_server_project_id(&self) -> Option<DevServerProjectId> {
        self.dev_server_project_id
    }

    pub fn supports_terminal(&self, cx: &AppContext) -> bool {
        if self.is_local() {
            return true;
        }
        if self.is_via_ssh() {
            return true;
        }
        let Some(id) = self.dev_server_project_id else {
            return false;
        };
        let Some(server) = dev_server_projects::Store::global(cx)
            .read(cx)
            .dev_server_for_project(id)
        else {
            return false;
        };
        server.ssh_connection_string.is_some()
    }

    pub fn ssh_connection_string(&self, cx: &AppContext) -> Option<SharedString> {
        if let Some(ssh_state) = &self.ssh_client {
            return Some(ssh_state.connection_string().into());
        }
        let dev_server_id = self.dev_server_project_id()?;
        dev_server_projects::Store::global(cx)
            .read(cx)
            .dev_server_for_project(dev_server_id)?
            .ssh_connection_string
            .clone()
    }

    pub fn ssh_is_connected(&self) -> Option<bool> {
        Some(!self.ssh_client.as_ref()?.is_reconnect_underway())
    }

    pub fn replica_id(&self) -> ReplicaId {
        match self.client_state {
            ProjectClientState::Remote { replica_id, .. } => replica_id,
            _ => {
                if self.ssh_client.is_some() {
                    1
                } else {
                    0
                }
            }
        }
    }

    pub fn task_inventory(&self) -> &Model<Inventory> {
        &self.tasks
    }

    pub fn snippets(&self) -> &Model<SnippetProvider> {
        &self.snippets
    }

    pub fn search_history(&self, kind: SearchInputKind) -> &SearchHistory {
        match kind {
            SearchInputKind::Query => &self.search_history,
            SearchInputKind::Include => &self.search_included_history,
            SearchInputKind::Exclude => &self.search_excluded_history,
        }
    }

    pub fn search_history_mut(&mut self, kind: SearchInputKind) -> &mut SearchHistory {
        match kind {
            SearchInputKind::Query => &mut self.search_history,
            SearchInputKind::Include => &mut self.search_included_history,
            SearchInputKind::Exclude => &mut self.search_excluded_history,
        }
    }

    pub fn collaborators(&self) -> &HashMap<proto::PeerId, Collaborator> {
        &self.collaborators
    }

    pub fn host(&self) -> Option<&Collaborator> {
        self.collaborators.values().find(|c| c.replica_id == 0)
    }

    pub fn set_worktrees_reordered(&mut self, worktrees_reordered: bool, cx: &mut AppContext) {
        self.worktree_store.update(cx, |store, _| {
            store.set_worktrees_reordered(worktrees_reordered);
        });
    }

    /// Collect all worktrees, including ones that don't appear in the project panel
    pub fn worktrees<'a>(
        &self,
        cx: &'a AppContext,
    ) -> impl 'a + DoubleEndedIterator<Item = Model<Worktree>> {
        self.worktree_store.read(cx).worktrees()
    }

    /// Collect all user-visible worktrees, the ones that appear in the project panel.
    pub fn visible_worktrees<'a>(
        &'a self,
        cx: &'a AppContext,
    ) -> impl 'a + DoubleEndedIterator<Item = Model<Worktree>> {
        self.worktree_store.read(cx).visible_worktrees(cx)
    }

    pub fn worktree_root_names<'a>(&'a self, cx: &'a AppContext) -> impl Iterator<Item = &'a str> {
        self.visible_worktrees(cx)
            .map(|tree| tree.read(cx).root_name())
    }

    pub fn worktree_for_id(&self, id: WorktreeId, cx: &AppContext) -> Option<Model<Worktree>> {
        self.worktree_store.read(cx).worktree_for_id(id, cx)
    }

    pub fn worktree_for_entry(
        &self,
        entry_id: ProjectEntryId,
        cx: &AppContext,
    ) -> Option<Model<Worktree>> {
        self.worktree_store
            .read(cx)
            .worktree_for_entry(entry_id, cx)
    }

    pub fn worktree_id_for_entry(
        &self,
        entry_id: ProjectEntryId,
        cx: &AppContext,
    ) -> Option<WorktreeId> {
        self.worktree_for_entry(entry_id, cx)
            .map(|worktree| worktree.read(cx).id())
    }

    /// Checks if the entry is the root of a worktree.
    pub fn entry_is_worktree_root(&self, entry_id: ProjectEntryId, cx: &AppContext) -> bool {
        self.worktree_for_entry(entry_id, cx)
            .map(|worktree| {
                worktree
                    .read(cx)
                    .root_entry()
                    .is_some_and(|e| e.id == entry_id)
            })
            .unwrap_or(false)
    }

    pub fn visibility_for_paths(&self, paths: &[PathBuf], cx: &AppContext) -> Option<bool> {
        paths
            .iter()
            .map(|path| self.visibility_for_path(path, cx))
            .max()
            .flatten()
    }

    pub fn visibility_for_path(&self, path: &Path, cx: &AppContext) -> Option<bool> {
        self.worktrees(cx)
            .filter_map(|worktree| {
                let worktree = worktree.read(cx);
                worktree
                    .as_local()?
                    .contains_abs_path(path)
                    .then(|| worktree.is_visible())
            })
            .max()
    }

    pub fn create_entry(
        &mut self,
        project_path: impl Into<ProjectPath>,
        is_directory: bool,
        cx: &mut ModelContext<Self>,
    ) -> Task<Result<CreatedEntry>> {
        let project_path = project_path.into();
        let Some(worktree) = self.worktree_for_id(project_path.worktree_id, cx) else {
            return Task::ready(Err(anyhow!(format!(
                "No worktree for path {project_path:?}"
            ))));
        };
        worktree.update(cx, |worktree, cx| {
            worktree.create_entry(project_path.path, is_directory, cx)
        })
    }

    pub fn copy_entry(
        &mut self,
        entry_id: ProjectEntryId,
        relative_worktree_source_path: Option<PathBuf>,
        new_path: impl Into<Arc<Path>>,
        cx: &mut ModelContext<Self>,
    ) -> Task<Result<Option<Entry>>> {
        let Some(worktree) = self.worktree_for_entry(entry_id, cx) else {
            return Task::ready(Ok(None));
        };
        worktree.update(cx, |worktree, cx| {
            worktree.copy_entry(entry_id, relative_worktree_source_path, new_path, cx)
        })
    }

    pub fn rename_entry(
        &mut self,
        entry_id: ProjectEntryId,
        new_path: impl Into<Arc<Path>>,
        cx: &mut ModelContext<Self>,
    ) -> Task<Result<CreatedEntry>> {
        let Some(worktree) = self.worktree_for_entry(entry_id, cx) else {
            return Task::ready(Err(anyhow!(format!("No worktree for entry {entry_id:?}"))));
        };
        worktree.update(cx, |worktree, cx| {
            worktree.rename_entry(entry_id, new_path, cx)
        })
    }

    pub fn delete_entry(
        &mut self,
        entry_id: ProjectEntryId,
        trash: bool,
        cx: &mut ModelContext<Self>,
    ) -> Option<Task<Result<()>>> {
        let worktree = self.worktree_for_entry(entry_id, cx)?;
        worktree.update(cx, |worktree, cx| {
            worktree.delete_entry(entry_id, trash, cx)
        })
    }

    pub fn expand_entry(
        &mut self,
        worktree_id: WorktreeId,
        entry_id: ProjectEntryId,
        cx: &mut ModelContext<Self>,
    ) -> Option<Task<Result<()>>> {
        let worktree = self.worktree_for_id(worktree_id, cx)?;
        worktree.update(cx, |worktree, cx| worktree.expand_entry(entry_id, cx))
    }

    pub fn shared(&mut self, project_id: u64, cx: &mut ModelContext<Self>) -> Result<()> {
        if !matches!(self.client_state, ProjectClientState::Local) {
            if let ProjectClientState::Remote { in_room, .. } = &mut self.client_state {
                if *in_room || self.dev_server_project_id.is_none() {
                    return Err(anyhow!("project was already shared"));
                } else {
                    *in_room = true;
                    return Ok(());
                }
            } else {
                return Err(anyhow!("project was already shared"));
            }
        }
        self.client_subscriptions.extend([
            self.client
                .subscribe_to_entity(project_id)?
                .set_model(&cx.handle(), &mut cx.to_async()),
            self.client
                .subscribe_to_entity(project_id)?
                .set_model(&self.worktree_store, &mut cx.to_async()),
            self.client
                .subscribe_to_entity(project_id)?
                .set_model(&self.buffer_store, &mut cx.to_async()),
            self.client
                .subscribe_to_entity(project_id)?
                .set_model(&self.lsp_store, &mut cx.to_async()),
            self.client
                .subscribe_to_entity(project_id)?
                .set_model(&self.settings_observer, &mut cx.to_async()),
        ]);

        self.buffer_store.update(cx, |buffer_store, cx| {
            buffer_store.shared(project_id, self.client.clone().into(), cx)
        });
        self.worktree_store.update(cx, |worktree_store, cx| {
            worktree_store.shared(project_id, self.client.clone().into(), cx);
        });
        self.lsp_store.update(cx, |lsp_store, cx| {
            lsp_store.shared(project_id, self.client.clone().into(), cx)
        });
        self.settings_observer.update(cx, |settings_observer, cx| {
            settings_observer.shared(project_id, self.client.clone().into(), cx)
        });

        self.client_state = ProjectClientState::Shared {
            remote_id: project_id,
        };

        cx.emit(Event::RemoteIdChanged(Some(project_id)));
        cx.notify();
        Ok(())
    }

    pub fn reshared(
        &mut self,
        message: proto::ResharedProject,
        cx: &mut ModelContext<Self>,
    ) -> Result<()> {
        self.buffer_store
            .update(cx, |buffer_store, _| buffer_store.forget_shared_buffers());
        self.set_collaborators_from_proto(message.collaborators, cx)?;

        self.worktree_store.update(cx, |worktree_store, cx| {
            worktree_store.send_project_updates(cx);
        });
        cx.notify();
        cx.emit(Event::Reshared);
        Ok(())
    }

    pub fn rejoined(
        &mut self,
        message: proto::RejoinedProject,
        message_id: u32,
        cx: &mut ModelContext<Self>,
    ) -> Result<()> {
        cx.update_global::<SettingsStore, _>(|store, cx| {
            self.worktree_store.update(cx, |worktree_store, cx| {
                for worktree in worktree_store.worktrees() {
                    store
                        .clear_local_settings(worktree.read(cx).id(), cx)
                        .log_err();
                }
            });
        });

        self.join_project_response_message_id = message_id;
        self.set_worktrees_from_proto(message.worktrees, cx)?;
        self.set_collaborators_from_proto(message.collaborators, cx)?;
        self.lsp_store.update(cx, |lsp_store, _| {
            lsp_store.set_language_server_statuses_from_proto(message.language_servers)
        });
        self.enqueue_buffer_ordered_message(BufferOrderedMessage::Resync)
            .unwrap();
        cx.emit(Event::Rejoined);
        cx.notify();
        Ok(())
    }

    pub fn unshare(&mut self, cx: &mut ModelContext<Self>) -> Result<()> {
        self.unshare_internal(cx)?;
        cx.notify();
        Ok(())
    }

    fn unshare_internal(&mut self, cx: &mut AppContext) -> Result<()> {
        if self.is_via_collab() {
            if self.dev_server_project_id().is_some() {
                if let ProjectClientState::Remote { in_room, .. } = &mut self.client_state {
                    *in_room = false
                }
                return Ok(());
            } else {
                return Err(anyhow!("attempted to unshare a remote project"));
            }
        }

        if let ProjectClientState::Shared { remote_id, .. } = self.client_state {
            self.client_state = ProjectClientState::Local;
            self.collaborators.clear();
            self.client_subscriptions.clear();
            self.worktree_store.update(cx, |store, cx| {
                store.unshared(cx);
            });
            self.buffer_store.update(cx, |buffer_store, cx| {
                buffer_store.forget_shared_buffers();
                buffer_store.unshared(cx)
            });
            self.settings_observer.update(cx, |settings_observer, cx| {
                settings_observer.unshared(cx);
            });
            self.client
                .send(proto::UnshareProject {
                    project_id: remote_id,
                })
                .ok();
            Ok(())
        } else {
            Err(anyhow!("attempted to unshare an unshared project"))
        }
    }

    pub fn disconnected_from_host(&mut self, cx: &mut ModelContext<Self>) {
        if self.is_disconnected() {
            return;
        }
        self.disconnected_from_host_internal(cx);
        cx.emit(Event::DisconnectedFromHost);
        cx.notify();
    }

    pub fn set_role(&mut self, role: proto::ChannelRole, cx: &mut ModelContext<Self>) {
        let new_capability =
            if role == proto::ChannelRole::Member || role == proto::ChannelRole::Admin {
                Capability::ReadWrite
            } else {
                Capability::ReadOnly
            };
        if let ProjectClientState::Remote { capability, .. } = &mut self.client_state {
            if *capability == new_capability {
                return;
            }

            *capability = new_capability;
            for buffer in self.opened_buffers(cx) {
                buffer.update(cx, |buffer, cx| buffer.set_capability(new_capability, cx));
            }
        }
    }

    fn disconnected_from_host_internal(&mut self, cx: &mut AppContext) {
        if let ProjectClientState::Remote {
            sharing_has_stopped,
            ..
        } = &mut self.client_state
        {
            *sharing_has_stopped = true;
            self.collaborators.clear();
            self.worktree_store.update(cx, |store, cx| {
                store.disconnected_from_host(cx);
            });
            self.buffer_store.update(cx, |buffer_store, cx| {
                buffer_store.disconnected_from_host(cx)
            });
            self.lsp_store
                .update(cx, |lsp_store, _cx| lsp_store.disconnected_from_host());
        }
    }

    pub fn close(&mut self, cx: &mut ModelContext<Self>) {
        cx.emit(Event::Closed);
    }

    pub fn is_disconnected(&self) -> bool {
        match &self.client_state {
            ProjectClientState::Remote {
                sharing_has_stopped,
                ..
            } => *sharing_has_stopped,
            _ => false,
        }
    }

    pub fn capability(&self) -> Capability {
        match &self.client_state {
            ProjectClientState::Remote { capability, .. } => *capability,
            ProjectClientState::Shared { .. } | ProjectClientState::Local => Capability::ReadWrite,
        }
    }

    pub fn is_read_only(&self) -> bool {
        self.is_disconnected() || self.capability() == Capability::ReadOnly
    }

    pub fn is_local(&self) -> bool {
        match &self.client_state {
            ProjectClientState::Local | ProjectClientState::Shared { .. } => {
                self.ssh_client.is_none()
            }
            ProjectClientState::Remote { .. } => false,
        }
    }

    pub fn is_via_ssh(&self) -> bool {
        match &self.client_state {
            ProjectClientState::Local | ProjectClientState::Shared { .. } => {
                self.ssh_client.is_some()
            }
            ProjectClientState::Remote { .. } => false,
        }
    }

    pub fn is_via_collab(&self) -> bool {
        match &self.client_state {
            ProjectClientState::Local | ProjectClientState::Shared { .. } => false,
            ProjectClientState::Remote { .. } => true,
        }
    }

    pub fn create_buffer(&mut self, cx: &mut ModelContext<Self>) -> Task<Result<Model<Buffer>>> {
        self.buffer_store
            .update(cx, |buffer_store, cx| buffer_store.create_buffer(cx))
    }

    pub fn create_local_buffer(
        &mut self,
        text: &str,
        language: Option<Arc<Language>>,
        cx: &mut ModelContext<Self>,
    ) -> Model<Buffer> {
        if self.is_via_collab() || self.is_via_ssh() {
            panic!("called create_local_buffer on a remote project")
        }
        self.buffer_store.update(cx, |buffer_store, cx| {
            buffer_store.create_local_buffer(text, language, cx)
        })
    }

    pub fn open_path(
        &mut self,
        path: ProjectPath,
        cx: &mut ModelContext<Self>,
    ) -> Task<Result<(Option<ProjectEntryId>, AnyModel)>> {
        let task = self.open_buffer(path.clone(), cx);
        cx.spawn(move |_project, cx| async move {
            let buffer = task.await?;
            let project_entry_id = buffer.read_with(&cx, |buffer, cx| {
                File::from_dyn(buffer.file()).and_then(|file| file.project_entry_id(cx))
            })?;

            let buffer: &AnyModel = &buffer;
            Ok((project_entry_id, buffer.clone()))
        })
    }

    pub fn open_local_buffer(
        &mut self,
        abs_path: impl AsRef<Path>,
        cx: &mut ModelContext<Self>,
    ) -> Task<Result<Model<Buffer>>> {
        if let Some((worktree, relative_path)) = self.find_worktree(abs_path.as_ref(), cx) {
            self.open_buffer((worktree.read(cx).id(), relative_path), cx)
        } else {
            Task::ready(Err(anyhow!("no such path")))
        }
    }

    pub fn open_buffer(
        &mut self,
        path: impl Into<ProjectPath>,
        cx: &mut ModelContext<Self>,
    ) -> Task<Result<Model<Buffer>>> {
        if self.is_via_collab() && self.is_disconnected() {
            return Task::ready(Err(anyhow!(ErrorCode::Disconnected)));
        }

        self.buffer_store.update(cx, |buffer_store, cx| {
            buffer_store.open_buffer(path.into(), cx)
        })
    }

    pub fn open_buffer_by_id(
        &mut self,
        id: BufferId,
        cx: &mut ModelContext<Self>,
    ) -> Task<Result<Model<Buffer>>> {
        if let Some(buffer) = self.buffer_for_id(id, cx) {
            Task::ready(Ok(buffer))
        } else if self.is_local() || self.is_via_ssh() {
            Task::ready(Err(anyhow!("buffer {} does not exist", id)))
        } else if let Some(project_id) = self.remote_id() {
            let request = self.client.request(proto::OpenBufferById {
                project_id,
                id: id.into(),
            });
            cx.spawn(move |this, mut cx| async move {
                let buffer_id = BufferId::new(request.await?.buffer_id)?;
                this.update(&mut cx, |this, cx| {
                    this.wait_for_remote_buffer(buffer_id, cx)
                })?
                .await
            })
        } else {
            Task::ready(Err(anyhow!("cannot open buffer while disconnected")))
        }
    }

    pub fn save_buffers(
        &self,
        buffers: HashSet<Model<Buffer>>,
        cx: &mut ModelContext<Self>,
    ) -> Task<Result<()>> {
        cx.spawn(move |this, mut cx| async move {
            let save_tasks = buffers.into_iter().filter_map(|buffer| {
                this.update(&mut cx, |this, cx| this.save_buffer(buffer, cx))
                    .ok()
            });
            try_join_all(save_tasks).await?;
            Ok(())
        })
    }

    pub fn save_buffer(
        &self,
        buffer: Model<Buffer>,
        cx: &mut ModelContext<Self>,
    ) -> Task<Result<()>> {
        self.buffer_store
            .update(cx, |buffer_store, cx| buffer_store.save_buffer(buffer, cx))
    }

    pub fn save_buffer_as(
        &mut self,
        buffer: Model<Buffer>,
        path: ProjectPath,
        cx: &mut ModelContext<Self>,
    ) -> Task<Result<()>> {
        self.buffer_store.update(cx, |buffer_store, cx| {
            buffer_store.save_buffer_as(buffer.clone(), path, cx)
        })
    }

    pub fn get_open_buffer(
        &mut self,
        path: &ProjectPath,
        cx: &mut ModelContext<Self>,
    ) -> Option<Model<Buffer>> {
        self.buffer_store.read(cx).get_by_path(path, cx)
    }

    fn register_buffer(
        &mut self,
        buffer: &Model<Buffer>,
        cx: &mut ModelContext<Self>,
    ) -> Result<()> {
        {
            let mut remotely_created_models = self.remotely_created_models.lock();
            if remotely_created_models.retain_count > 0 {
                remotely_created_models.buffers.push(buffer.clone())
            }
        }

        self.request_buffer_diff_recalculation(buffer, cx);

        cx.subscribe(buffer, |this, buffer, event, cx| {
            this.on_buffer_event(buffer, event, cx);
        })
        .detach();

        Ok(())
    }

    async fn send_buffer_ordered_messages(
        this: WeakModel<Self>,
        rx: UnboundedReceiver<BufferOrderedMessage>,
        mut cx: AsyncAppContext,
    ) -> Result<()> {
        const MAX_BATCH_SIZE: usize = 128;

        let mut operations_by_buffer_id = HashMap::default();
        async fn flush_operations(
            this: &WeakModel<Project>,
            operations_by_buffer_id: &mut HashMap<BufferId, Vec<proto::Operation>>,
            needs_resync_with_host: &mut bool,
            is_local: bool,
            cx: &mut AsyncAppContext,
        ) -> Result<()> {
            for (buffer_id, operations) in operations_by_buffer_id.drain() {
                let request = this.update(cx, |this, _| {
                    let project_id = this.remote_id()?;
                    Some(this.client.request(proto::UpdateBuffer {
                        buffer_id: buffer_id.into(),
                        project_id,
                        operations,
                    }))
                })?;
                if let Some(request) = request {
                    if request.await.is_err() && !is_local {
                        *needs_resync_with_host = true;
                        break;
                    }
                }
            }
            Ok(())
        }

        let mut needs_resync_with_host = false;
        let mut changes = rx.ready_chunks(MAX_BATCH_SIZE);

        while let Some(changes) = changes.next().await {
            let is_local = this.update(&mut cx, |this, _| this.is_local())?;

            for change in changes {
                match change {
                    BufferOrderedMessage::Operation {
                        buffer_id,
                        operation,
                    } => {
                        if needs_resync_with_host {
                            continue;
                        }

                        operations_by_buffer_id
                            .entry(buffer_id)
                            .or_insert(Vec::new())
                            .push(operation);
                    }

                    BufferOrderedMessage::Resync => {
                        operations_by_buffer_id.clear();
                        if this
                            .update(&mut cx, |this, cx| this.synchronize_remote_buffers(cx))?
                            .await
                            .is_ok()
                        {
                            needs_resync_with_host = false;
                        }
                    }

                    BufferOrderedMessage::LanguageServerUpdate {
                        language_server_id,
                        message,
                    } => {
                        flush_operations(
                            &this,
                            &mut operations_by_buffer_id,
                            &mut needs_resync_with_host,
                            is_local,
                            &mut cx,
                        )
                        .await?;

                        this.update(&mut cx, |this, _| {
                            if let Some(project_id) = this.remote_id() {
                                this.client
                                    .send(proto::UpdateLanguageServer {
                                        project_id,
                                        language_server_id: language_server_id.0 as u64,
                                        variant: Some(message),
                                    })
                                    .log_err();
                            }
                        })?;
                    }
                }
            }

            flush_operations(
                &this,
                &mut operations_by_buffer_id,
                &mut needs_resync_with_host,
                is_local,
                &mut cx,
            )
            .await?;
        }

        Ok(())
    }

    fn on_buffer_store_event(
        &mut self,
        _: Model<BufferStore>,
        event: &BufferStoreEvent,
        cx: &mut ModelContext<Self>,
    ) {
        match event {
            BufferStoreEvent::BufferAdded(buffer) => {
                self.register_buffer(buffer, cx).log_err();
            }
            BufferStoreEvent::BufferChangedFilePath { .. } => {}
            BufferStoreEvent::BufferDropped(buffer_id) => {
                if let Some(ref ssh_client) = self.ssh_client {
                    ssh_client
                        .to_proto_client()
                        .send(proto::CloseBuffer {
                            project_id: 0,
                            buffer_id: buffer_id.to_proto(),
                        })
                        .log_err();
                }
            }
        }
    }

    fn on_dap_store_event(
        &mut self,
        _: Model<DapStore>,
        event: &DapStoreEvent,
        cx: &mut ModelContext<Self>,
    ) {
        match event {
            DapStoreEvent::DebugClientStarted(client_id) => {
                self.dap_store.update(cx, |store, cx| {
                    store.initialize(client_id, cx).detach_and_log_err(cx)
                });
            }
            DapStoreEvent::DebugClientStopped(client_id) => {
                cx.emit(Event::DebugClientStopped(*client_id));
            }
            DapStoreEvent::DebugClientEvent { client_id, message } => {
                cx.emit(Event::DebugClientEvent {
                    client_id: *client_id,
                    message: message.clone(),
                });
            }
        }
    }

    fn on_lsp_store_event(
        &mut self,
        _: Model<LspStore>,
        event: &LspStoreEvent,
        cx: &mut ModelContext<Self>,
    ) {
        match event {
            LspStoreEvent::DiagnosticsUpdated {
                language_server_id,
                path,
            } => cx.emit(Event::DiagnosticsUpdated {
                path: path.clone(),
                language_server_id: *language_server_id,
            }),
            LspStoreEvent::LanguageServerAdded(language_server_id) => {
                cx.emit(Event::LanguageServerAdded(*language_server_id))
            }
            LspStoreEvent::LanguageServerRemoved(language_server_id) => {
                cx.emit(Event::LanguageServerRemoved(*language_server_id))
            }
            LspStoreEvent::LanguageServerLog(server_id, log_type, string) => cx.emit(
                Event::LanguageServerLog(*server_id, log_type.clone(), string.clone()),
            ),
            LspStoreEvent::LanguageDetected {
                buffer,
                new_language,
            } => {
                let Some(_) = new_language else {
                    cx.emit(Event::LanguageNotFound(buffer.clone()));
                    return;
                };
            }
            LspStoreEvent::RefreshInlayHints => cx.emit(Event::RefreshInlayHints),
            LspStoreEvent::LanguageServerPrompt(prompt) => {
                cx.emit(Event::LanguageServerPrompt(prompt.clone()))
            }
            LspStoreEvent::DiskBasedDiagnosticsStarted { language_server_id } => {
                cx.emit(Event::DiskBasedDiagnosticsStarted {
                    language_server_id: *language_server_id,
                });
            }
            LspStoreEvent::DiskBasedDiagnosticsFinished { language_server_id } => {
                cx.emit(Event::DiskBasedDiagnosticsFinished {
                    language_server_id: *language_server_id,
                });
            }
            LspStoreEvent::LanguageServerUpdate {
                language_server_id,
                message,
            } => {
                if self.is_local() {
                    self.enqueue_buffer_ordered_message(
                        BufferOrderedMessage::LanguageServerUpdate {
                            language_server_id: *language_server_id,
                            message: message.clone(),
                        },
                    )
                    .ok();
                }
            }
            LspStoreEvent::Notification(message) => cx.emit(Event::Notification(message.clone())),
            LspStoreEvent::SnippetEdit {
                buffer_id,
                edits,
                most_recent_edit,
            } => {
                if most_recent_edit.replica_id == self.replica_id() {
                    cx.emit(Event::SnippetEdit(*buffer_id, edits.clone()))
                }
            }
        }
    }

    fn on_settings_observer_event(
        &mut self,
        _: Model<SettingsObserver>,
        event: &SettingsObserverEvent,
        cx: &mut ModelContext<Self>,
    ) {
        match event {
            SettingsObserverEvent::LocalSettingsUpdated(error) => {
                cx.emit(Event::LocalSettingsUpdated(error.clone()))
            }
        }
    }

    fn on_worktree_store_event(
        &mut self,
        _: Model<WorktreeStore>,
        event: &WorktreeStoreEvent,
        cx: &mut ModelContext<Self>,
    ) {
        match event {
            WorktreeStoreEvent::WorktreeAdded(worktree) => {
                self.on_worktree_added(worktree, cx);
                cx.emit(Event::WorktreeAdded);
            }
            WorktreeStoreEvent::WorktreeRemoved(_, id) => {
                self.on_worktree_removed(*id, cx);
                cx.emit(Event::WorktreeRemoved(*id));
            }
            WorktreeStoreEvent::WorktreeOrderChanged => cx.emit(Event::WorktreeOrderChanged),
            WorktreeStoreEvent::WorktreeUpdateSent(_) => {}
        }
    }

    fn on_worktree_added(&mut self, worktree: &Model<Worktree>, cx: &mut ModelContext<Self>) {
        {
            let mut remotely_created_models = self.remotely_created_models.lock();
            if remotely_created_models.retain_count > 0 {
                remotely_created_models.worktrees.push(worktree.clone())
            }
        }
        cx.observe(worktree, |_, _, cx| cx.notify()).detach();
        cx.subscribe(worktree, |this, worktree, event, cx| {
            let is_local = worktree.read(cx).is_local();
            match event {
                worktree::Event::UpdatedEntries(changes) => {
                    if is_local {
                        this.update_local_worktree_settings(&worktree, changes, cx);
                    }

                    cx.emit(Event::WorktreeUpdatedEntries(
                        worktree.read(cx).id(),
                        changes.clone(),
                    ));

                    let worktree_id = worktree.update(cx, |worktree, _| worktree.id());
                    this.client()
                        .telemetry()
                        .report_discovered_project_events(worktree_id, changes);
                }
                worktree::Event::UpdatedGitRepositories(_) => {
                    cx.emit(Event::WorktreeUpdatedGitRepositories);
                }
                worktree::Event::DeletedEntry(id) => cx.emit(Event::DeletedEntry(*id)),
            }
        })
        .detach();
        cx.notify();
    }

    fn on_worktree_removed(&mut self, id_to_remove: WorktreeId, cx: &mut ModelContext<Self>) {
        if let Some(dev_server_project_id) = self.dev_server_project_id {
            let paths: Vec<String> = self
                .visible_worktrees(cx)
                .filter_map(|worktree| {
                    if worktree.read(cx).id() == id_to_remove {
                        None
                    } else {
                        Some(worktree.read(cx).abs_path().to_string_lossy().to_string())
                    }
                })
                .collect();
            if !paths.is_empty() {
                let request = self.client.request(proto::UpdateDevServerProject {
                    dev_server_project_id: dev_server_project_id.0,
                    paths,
                });
                cx.background_executor()
                    .spawn(request)
                    .detach_and_log_err(cx);
            }
            return;
        }

        self.task_inventory().update(cx, |inventory, _| {
            inventory.remove_worktree_sources(id_to_remove);
        });

        cx.notify();
    }

    fn on_buffer_event(
        &mut self,
        buffer: Model<Buffer>,
        event: &BufferEvent,
        cx: &mut ModelContext<Self>,
    ) -> Option<()> {
        if matches!(
            event,
            BufferEvent::Edited { .. } | BufferEvent::Reloaded | BufferEvent::DiffBaseChanged
        ) {
            self.request_buffer_diff_recalculation(&buffer, cx);
        }

        let buffer_id = buffer.read(cx).remote_id();
        match event {
            BufferEvent::Operation {
                operation,
                is_local: true,
            } => {
                let operation = language::proto::serialize_operation(operation);

                if let Some(ssh) = &self.ssh_client {
                    ssh.to_proto_client()
                        .send(proto::UpdateBuffer {
                            project_id: 0,
                            buffer_id: buffer_id.to_proto(),
                            operations: vec![operation.clone()],
                        })
                        .ok();
                }

                self.enqueue_buffer_ordered_message(BufferOrderedMessage::Operation {
                    buffer_id,
                    operation,
                })
                .ok();
            }

            _ => {}
        }

        None
    }

    fn request_buffer_diff_recalculation(
        &mut self,
        buffer: &Model<Buffer>,
        cx: &mut ModelContext<Self>,
    ) {
        self.buffers_needing_diff.insert(buffer.downgrade());
        let first_insertion = self.buffers_needing_diff.len() == 1;

        let settings = ProjectSettings::get_global(cx);
        let delay = if let Some(delay) = settings.git.gutter_debounce {
            delay
        } else {
            if first_insertion {
                let this = cx.weak_model();
                cx.defer(move |cx| {
                    if let Some(this) = this.upgrade() {
                        this.update(cx, |this, cx| {
                            this.recalculate_buffer_diffs(cx).detach();
                        });
                    }
                });
            }
            return;
        };

        const MIN_DELAY: u64 = 50;
        let delay = delay.max(MIN_DELAY);
        let duration = Duration::from_millis(delay);

        self.git_diff_debouncer
            .fire_new(duration, cx, move |this, cx| {
                this.recalculate_buffer_diffs(cx)
            });
    }

    fn recalculate_buffer_diffs(&mut self, cx: &mut ModelContext<Self>) -> Task<()> {
        let buffers = self.buffers_needing_diff.drain().collect::<Vec<_>>();
        cx.spawn(move |this, mut cx| async move {
            let tasks: Vec<_> = buffers
                .iter()
                .filter_map(|buffer| {
                    let buffer = buffer.upgrade()?;
                    buffer
                        .update(&mut cx, |buffer, cx| buffer.recalculate_diff(cx))
                        .ok()
                        .flatten()
                })
                .collect();

            futures::future::join_all(tasks).await;

            this.update(&mut cx, |this, cx| {
                if this.buffers_needing_diff.is_empty() {
                    // TODO: Would a `ModelContext<Project>.notify()` suffice here?
                    for buffer in buffers {
                        if let Some(buffer) = buffer.upgrade() {
                            buffer.update(cx, |_, cx| cx.notify());
                        }
                    }
                } else {
                    this.recalculate_buffer_diffs(cx).detach();
                }
            })
            .ok();
        })
    }

    pub fn set_language_for_buffer(
        &mut self,
        buffer: &Model<Buffer>,
        new_language: Arc<Language>,
        cx: &mut ModelContext<Self>,
    ) {
        self.lsp_store.update(cx, |lsp_store, cx| {
            lsp_store.set_language_for_buffer(buffer, new_language, cx)
        })
    }

    pub fn restart_language_servers_for_buffers(
        &mut self,
        buffers: impl IntoIterator<Item = Model<Buffer>>,
        cx: &mut ModelContext<Self>,
    ) {
        self.lsp_store.update(cx, |lsp_store, cx| {
            lsp_store.restart_language_servers_for_buffers(buffers, cx)
        })
    }

    pub fn cancel_language_server_work_for_buffers(
        &mut self,
        buffers: impl IntoIterator<Item = Model<Buffer>>,
        cx: &mut ModelContext<Self>,
    ) {
        self.lsp_store.update(cx, |lsp_store, cx| {
            lsp_store.cancel_language_server_work_for_buffers(buffers, cx)
        })
    }

    pub fn cancel_language_server_work(
        &mut self,
        server_id: LanguageServerId,
        token_to_cancel: Option<String>,
        cx: &mut ModelContext<Self>,
    ) {
        self.lsp_store.update(cx, |lsp_store, cx| {
            lsp_store.cancel_language_server_work(server_id, token_to_cancel, cx)
        })
    }

    fn enqueue_buffer_ordered_message(&mut self, message: BufferOrderedMessage) -> Result<()> {
        self.buffer_ordered_messages_tx
            .unbounded_send(message)
            .map_err(|e| anyhow!(e))
    }

    pub fn language_server_statuses<'a>(
        &'a self,
        cx: &'a AppContext,
    ) -> impl DoubleEndedIterator<Item = (LanguageServerId, &'a LanguageServerStatus)> {
        self.lsp_store.read(cx).language_server_statuses()
    }

    pub fn last_formatting_failure<'a>(&self, cx: &'a AppContext) -> Option<&'a str> {
        self.lsp_store.read(cx).last_formatting_failure()
    }

    pub fn update_diagnostics(
        &mut self,
        language_server_id: LanguageServerId,
        params: lsp::PublishDiagnosticsParams,
        disk_based_sources: &[String],
        cx: &mut ModelContext<Self>,
    ) -> Result<()> {
        self.lsp_store.update(cx, |lsp_store, cx| {
            lsp_store.update_diagnostics(language_server_id, params, disk_based_sources, cx)
        })
    }

    pub fn update_diagnostic_entries(
        &mut self,
        server_id: LanguageServerId,
        abs_path: PathBuf,
        version: Option<i32>,
        diagnostics: Vec<DiagnosticEntry<Unclipped<PointUtf16>>>,
        cx: &mut ModelContext<Project>,
    ) -> Result<(), anyhow::Error> {
        self.lsp_store.update(cx, |lsp_store, cx| {
            lsp_store.update_diagnostic_entries(server_id, abs_path, version, diagnostics, cx)
        })
    }

    pub fn reload_buffers(
        &self,
        buffers: HashSet<Model<Buffer>>,
        push_to_history: bool,
        cx: &mut ModelContext<Self>,
    ) -> Task<Result<ProjectTransaction>> {
        self.buffer_store.update(cx, |buffer_store, cx| {
            buffer_store.reload_buffers(buffers, push_to_history, cx)
        })
    }

    pub fn format(
        &mut self,
        buffers: HashSet<Model<Buffer>>,
        push_to_history: bool,
        trigger: lsp_store::FormatTrigger,
        cx: &mut ModelContext<Project>,
    ) -> Task<anyhow::Result<ProjectTransaction>> {
        self.lsp_store.update(cx, |lsp_store, cx| {
            lsp_store.format(buffers, push_to_history, trigger, cx)
        })
    }

    #[inline(never)]
    fn definition_impl(
        &mut self,
        buffer: &Model<Buffer>,
        position: PointUtf16,
        cx: &mut ModelContext<Self>,
    ) -> Task<Result<Vec<LocationLink>>> {
        self.request_lsp(
            buffer.clone(),
            LanguageServerToQuery::Primary,
            GetDefinition { position },
            cx,
        )
    }
    pub fn definition<T: ToPointUtf16>(
        &mut self,
        buffer: &Model<Buffer>,
        position: T,
        cx: &mut ModelContext<Self>,
    ) -> Task<Result<Vec<LocationLink>>> {
        let position = position.to_point_utf16(buffer.read(cx));
        self.definition_impl(buffer, position, cx)
    }

    fn declaration_impl(
        &mut self,
        buffer: &Model<Buffer>,
        position: PointUtf16,
        cx: &mut ModelContext<Self>,
    ) -> Task<Result<Vec<LocationLink>>> {
        self.request_lsp(
            buffer.clone(),
            LanguageServerToQuery::Primary,
            GetDeclaration { position },
            cx,
        )
    }

    pub fn declaration<T: ToPointUtf16>(
        &mut self,
        buffer: &Model<Buffer>,
        position: T,
        cx: &mut ModelContext<Self>,
    ) -> Task<Result<Vec<LocationLink>>> {
        let position = position.to_point_utf16(buffer.read(cx));
        self.declaration_impl(buffer, position, cx)
    }

    fn type_definition_impl(
        &mut self,
        buffer: &Model<Buffer>,
        position: PointUtf16,
        cx: &mut ModelContext<Self>,
    ) -> Task<Result<Vec<LocationLink>>> {
        self.request_lsp(
            buffer.clone(),
            LanguageServerToQuery::Primary,
            GetTypeDefinition { position },
            cx,
        )
    }

    pub fn type_definition<T: ToPointUtf16>(
        &mut self,
        buffer: &Model<Buffer>,
        position: T,
        cx: &mut ModelContext<Self>,
    ) -> Task<Result<Vec<LocationLink>>> {
        let position = position.to_point_utf16(buffer.read(cx));
        self.type_definition_impl(buffer, position, cx)
    }

    pub fn implementation<T: ToPointUtf16>(
        &mut self,
        buffer: &Model<Buffer>,
        position: T,
        cx: &mut ModelContext<Self>,
    ) -> Task<Result<Vec<LocationLink>>> {
        let position = position.to_point_utf16(buffer.read(cx));
        self.request_lsp(
            buffer.clone(),
            LanguageServerToQuery::Primary,
            GetImplementation { position },
            cx,
        )
    }

    pub fn references<T: ToPointUtf16>(
        &mut self,
        buffer: &Model<Buffer>,
        position: T,
        cx: &mut ModelContext<Self>,
    ) -> Task<Result<Vec<Location>>> {
        let position = position.to_point_utf16(buffer.read(cx));
        self.request_lsp(
            buffer.clone(),
            LanguageServerToQuery::Primary,
            GetReferences { position },
            cx,
        )
    }

    fn document_highlights_impl(
        &mut self,
        buffer: &Model<Buffer>,
        position: PointUtf16,
        cx: &mut ModelContext<Self>,
    ) -> Task<Result<Vec<DocumentHighlight>>> {
        self.request_lsp(
            buffer.clone(),
            LanguageServerToQuery::Primary,
            GetDocumentHighlights { position },
            cx,
        )
    }

    pub fn document_highlights<T: ToPointUtf16>(
        &mut self,
        buffer: &Model<Buffer>,
        position: T,
        cx: &mut ModelContext<Self>,
    ) -> Task<Result<Vec<DocumentHighlight>>> {
        let position = position.to_point_utf16(buffer.read(cx));
        self.document_highlights_impl(buffer, position, cx)
    }

    pub fn symbols(&self, query: &str, cx: &mut ModelContext<Self>) -> Task<Result<Vec<Symbol>>> {
        self.lsp_store
            .update(cx, |lsp_store, cx| lsp_store.symbols(query, cx))
    }

    pub fn open_buffer_for_symbol(
        &mut self,
        symbol: &Symbol,
        cx: &mut ModelContext<Self>,
    ) -> Task<Result<Model<Buffer>>> {
        self.lsp_store.update(cx, |lsp_store, cx| {
            lsp_store.open_buffer_for_symbol(symbol, cx)
        })
    }

    pub fn open_local_buffer_via_lsp(
        &mut self,
        abs_path: lsp::Url,
        language_server_id: LanguageServerId,
        language_server_name: LanguageServerName,
        cx: &mut ModelContext<Self>,
    ) -> Task<Result<Model<Buffer>>> {
        self.lsp_store.update(cx, |lsp_store, cx| {
            lsp_store.open_local_buffer_via_lsp(
                abs_path,
                language_server_id,
                language_server_name,
                cx,
            )
        })
    }

    pub fn signature_help<T: ToPointUtf16>(
        &self,
        buffer: &Model<Buffer>,
        position: T,
        cx: &mut ModelContext<Self>,
    ) -> Task<Vec<SignatureHelp>> {
        self.lsp_store.update(cx, |lsp_store, cx| {
            lsp_store.signature_help(buffer, position, cx)
        })
    }

    pub fn hover<T: ToPointUtf16>(
        &self,
        buffer: &Model<Buffer>,
        position: T,
        cx: &mut ModelContext<Self>,
    ) -> Task<Vec<Hover>> {
        let position = position.to_point_utf16(buffer.read(cx));
        self.lsp_store
            .update(cx, |lsp_store, cx| lsp_store.hover(buffer, position, cx))
    }

    pub fn linked_edit(
        &self,
        buffer: &Model<Buffer>,
        position: Anchor,
        cx: &mut ModelContext<Self>,
    ) -> Task<Result<Vec<Range<Anchor>>>> {
        self.lsp_store.update(cx, |lsp_store, cx| {
            lsp_store.linked_edit(buffer, position, cx)
        })
    }

    pub fn completions<T: ToOffset + ToPointUtf16>(
        &self,
        buffer: &Model<Buffer>,
        position: T,
        context: CompletionContext,
        cx: &mut ModelContext<Self>,
    ) -> Task<Result<Vec<Completion>>> {
        let position = position.to_point_utf16(buffer.read(cx));
        self.lsp_store.update(cx, |lsp_store, cx| {
            lsp_store.completions(buffer, position, context, cx)
        })
    }

    pub fn resolve_completions(
        &self,
        buffer: Model<Buffer>,
        completion_indices: Vec<usize>,
        completions: Arc<RwLock<Box<[Completion]>>>,
        cx: &mut ModelContext<Self>,
    ) -> Task<Result<bool>> {
        self.lsp_store.update(cx, |lsp_store, cx| {
            lsp_store.resolve_completions(buffer, completion_indices, completions, cx)
        })
    }

    pub fn apply_additional_edits_for_completion(
        &self,
        buffer_handle: Model<Buffer>,
        completion: Completion,
        push_to_history: bool,
        cx: &mut ModelContext<Self>,
    ) -> Task<Result<Option<Transaction>>> {
        self.lsp_store.update(cx, |lsp_store, cx| {
            lsp_store.apply_additional_edits_for_completion(
                buffer_handle,
                completion,
                push_to_history,
                cx,
            )
        })
    }

    pub fn code_actions<T: Clone + ToOffset>(
        &mut self,
        buffer_handle: &Model<Buffer>,
        range: Range<T>,
        cx: &mut ModelContext<Self>,
    ) -> Task<Result<Vec<CodeAction>>> {
        let buffer = buffer_handle.read(cx);
        let range = buffer.anchor_before(range.start)..buffer.anchor_before(range.end);
        self.lsp_store.update(cx, |lsp_store, cx| {
            lsp_store.code_actions(buffer_handle, range, cx)
        })
    }

    pub fn apply_code_action(
        &self,
        buffer_handle: Model<Buffer>,
        action: CodeAction,
        push_to_history: bool,
        cx: &mut ModelContext<Self>,
    ) -> Task<Result<ProjectTransaction>> {
        self.lsp_store.update(cx, |lsp_store, cx| {
            lsp_store.apply_code_action(buffer_handle, action, push_to_history, cx)
        })
    }

    fn prepare_rename_impl(
        &mut self,
        buffer: Model<Buffer>,
        position: PointUtf16,
        cx: &mut ModelContext<Self>,
    ) -> Task<Result<Option<Range<Anchor>>>> {
        self.request_lsp(
            buffer,
            LanguageServerToQuery::Primary,
            PrepareRename { position },
            cx,
        )
    }
    pub fn prepare_rename<T: ToPointUtf16>(
        &mut self,
        buffer: Model<Buffer>,
        position: T,
        cx: &mut ModelContext<Self>,
    ) -> Task<Result<Option<Range<Anchor>>>> {
        let position = position.to_point_utf16(buffer.read(cx));
        self.prepare_rename_impl(buffer, position, cx)
    }

    fn perform_rename_impl(
        &mut self,
        buffer: Model<Buffer>,
        position: PointUtf16,
        new_name: String,
        push_to_history: bool,
        cx: &mut ModelContext<Self>,
    ) -> Task<Result<ProjectTransaction>> {
        let position = position.to_point_utf16(buffer.read(cx));
        self.request_lsp(
            buffer,
            LanguageServerToQuery::Primary,
            PerformRename {
                position,
                new_name,
                push_to_history,
            },
            cx,
        )
    }
    pub fn perform_rename<T: ToPointUtf16>(
        &mut self,
        buffer: Model<Buffer>,
        position: T,
        new_name: String,
        push_to_history: bool,
        cx: &mut ModelContext<Self>,
    ) -> Task<Result<ProjectTransaction>> {
        let position = position.to_point_utf16(buffer.read(cx));
        self.perform_rename_impl(buffer, position, new_name, push_to_history, cx)
    }

    pub fn on_type_format<T: ToPointUtf16>(
        &mut self,
        buffer: Model<Buffer>,
        position: T,
        trigger: String,
        push_to_history: bool,
        cx: &mut ModelContext<Self>,
    ) -> Task<Result<Option<Transaction>>> {
        self.lsp_store.update(cx, |lsp_store, cx| {
            lsp_store.on_type_format(buffer, position, trigger, push_to_history, cx)
        })
    }

    pub fn inlay_hints<T: ToOffset>(
        &mut self,
        buffer_handle: Model<Buffer>,
        range: Range<T>,
        cx: &mut ModelContext<Self>,
    ) -> Task<anyhow::Result<Vec<InlayHint>>> {
        let buffer = buffer_handle.read(cx);
        let range = buffer.anchor_before(range.start)..buffer.anchor_before(range.end);
        self.lsp_store.update(cx, |lsp_store, cx| {
            lsp_store.inlay_hints(buffer_handle, range, cx)
        })
    }

    pub fn resolve_inlay_hint(
        &self,
        hint: InlayHint,
        buffer_handle: Model<Buffer>,
        server_id: LanguageServerId,
        cx: &mut ModelContext<Self>,
    ) -> Task<anyhow::Result<InlayHint>> {
        self.lsp_store.update(cx, |lsp_store, cx| {
            lsp_store.resolve_inlay_hint(hint, buffer_handle, server_id, cx)
        })
    }

    pub fn search(
        &mut self,
        query: SearchQuery,
        cx: &mut ModelContext<Self>,
    ) -> Receiver<SearchResult> {
        let (result_tx, result_rx) = smol::channel::unbounded();

        let matching_buffers_rx = if query.is_opened_only() {
            self.sort_search_candidates(&query, cx)
        } else {
            self.find_search_candidate_buffers(&query, MAX_SEARCH_RESULT_FILES + 1, cx)
        };

        cx.spawn(|_, cx| async move {
            let mut range_count = 0;
            let mut buffer_count = 0;
            let mut limit_reached = false;
            let query = Arc::new(query);
            let mut chunks = matching_buffers_rx.ready_chunks(64);

            // Now that we know what paths match the query, we will load at most
            // 64 buffers at a time to avoid overwhelming the main thread. For each
            // opened buffer, we will spawn a background task that retrieves all the
            // ranges in the buffer matched by the query.
            'outer: while let Some(matching_buffer_chunk) = chunks.next().await {
                let mut chunk_results = Vec::new();
                for buffer in matching_buffer_chunk {
                    let buffer = buffer.clone();
                    let query = query.clone();
                    let snapshot = buffer.read_with(&cx, |buffer, _| buffer.snapshot())?;
                    chunk_results.push(cx.background_executor().spawn(async move {
                        let ranges = query
                            .search(&snapshot, None)
                            .await
                            .iter()
                            .map(|range| {
                                snapshot.anchor_before(range.start)
                                    ..snapshot.anchor_after(range.end)
                            })
                            .collect::<Vec<_>>();
                        anyhow::Ok((buffer, ranges))
                    }));
                }

                let chunk_results = futures::future::join_all(chunk_results).await;
                for result in chunk_results {
                    if let Some((buffer, ranges)) = result.log_err() {
                        range_count += ranges.len();
                        buffer_count += 1;
                        result_tx
                            .send(SearchResult::Buffer { buffer, ranges })
                            .await?;
                        if buffer_count > MAX_SEARCH_RESULT_FILES
                            || range_count > MAX_SEARCH_RESULT_RANGES
                        {
                            limit_reached = true;
                            break 'outer;
                        }
                    }
                }
            }

            if limit_reached {
                result_tx.send(SearchResult::LimitReached).await?;
            }

            anyhow::Ok(())
        })
        .detach();

        result_rx
    }

    fn find_search_candidate_buffers(
        &mut self,
        query: &SearchQuery,
        limit: usize,
        cx: &mut ModelContext<Project>,
    ) -> Receiver<Model<Buffer>> {
        if self.is_local() {
            let fs = self.fs.clone();
            self.buffer_store.update(cx, |buffer_store, cx| {
                buffer_store.find_search_candidates(query, limit, fs, cx)
            })
        } else {
            self.find_search_candidates_remote(query, limit, cx)
        }
    }

    fn sort_search_candidates(
        &mut self,
        search_query: &SearchQuery,
        cx: &mut ModelContext<Project>,
    ) -> Receiver<Model<Buffer>> {
        let worktree_store = self.worktree_store.read(cx);
        let mut buffers = search_query
            .buffers()
            .into_iter()
            .flatten()
            .filter(|buffer| {
                let b = buffer.read(cx);
                if let Some(file) = b.file() {
                    if !search_query.file_matches(file.path()) {
                        return false;
                    }
                    if let Some(entry) = b
                        .entry_id(cx)
                        .and_then(|entry_id| worktree_store.entry_for_id(entry_id, cx))
                    {
                        if entry.is_ignored && !search_query.include_ignored() {
                            return false;
                        }
                    }
                }
                true
            })
            .collect::<Vec<_>>();
        let (tx, rx) = smol::channel::unbounded();
        buffers.sort_by(|a, b| match (a.read(cx).file(), b.read(cx).file()) {
            (None, None) => a.read(cx).remote_id().cmp(&b.read(cx).remote_id()),
            (None, Some(_)) => std::cmp::Ordering::Less,
            (Some(_), None) => std::cmp::Ordering::Greater,
            (Some(a), Some(b)) => compare_paths((a.path(), true), (b.path(), true)),
        });
        for buffer in buffers {
            tx.send_blocking(buffer.clone()).unwrap()
        }

        rx
    }

    fn find_search_candidates_remote(
        &mut self,
        query: &SearchQuery,
        limit: usize,
        cx: &mut ModelContext<Project>,
    ) -> Receiver<Model<Buffer>> {
        let (tx, rx) = smol::channel::unbounded();

        let (client, remote_id): (AnyProtoClient, _) = if let Some(ssh_client) = &self.ssh_client {
            (ssh_client.to_proto_client(), 0)
        } else if let Some(remote_id) = self.remote_id() {
            (self.client.clone().into(), remote_id)
        } else {
            return rx;
        };

        let request = client.request(proto::FindSearchCandidates {
            project_id: remote_id,
            query: Some(query.to_proto()),
            limit: limit as _,
        });
        let guard = self.retain_remotely_created_models(cx);

        cx.spawn(move |this, mut cx| async move {
            let response = request.await?;
            for buffer_id in response.buffer_ids {
                let buffer_id = BufferId::new(buffer_id)?;
                let buffer = this
                    .update(&mut cx, |this, cx| {
                        this.wait_for_remote_buffer(buffer_id, cx)
                    })?
                    .await?;
                let _ = tx.send(buffer).await;
            }

            drop(guard);
            anyhow::Ok(())
        })
        .detach_and_log_err(cx);
        rx
    }

    pub fn request_lsp<R: LspCommand>(
        &mut self,
        buffer_handle: Model<Buffer>,
        server: LanguageServerToQuery,
        request: R,
        cx: &mut ModelContext<Self>,
    ) -> Task<Result<R::Response>>
    where
        <R::LspRequest as lsp::request::Request>::Result: Send,
        <R::LspRequest as lsp::request::Request>::Params: Send,
    {
        let guard = self.retain_remotely_created_models(cx);
        let task = self.lsp_store.update(cx, |lsp_store, cx| {
            lsp_store.request_lsp(buffer_handle, server, request, cx)
        });
        cx.spawn(|_, _| async move {
            let result = task.await;
            drop(guard);
            result
        })
    }

    /// Move a worktree to a new position in the worktree order.
    ///
    /// The worktree will moved to the opposite side of the destination worktree.
    ///
    /// # Example
    ///
    /// Given the worktree order `[11, 22, 33]` and a call to move worktree `22` to `33`,
    /// worktree_order will be updated to produce the indexes `[11, 33, 22]`.
    ///
    /// Given the worktree order `[11, 22, 33]` and a call to move worktree `22` to `11`,
    /// worktree_order will be updated to produce the indexes `[22, 11, 33]`.
    ///
    /// # Errors
    ///
    /// An error will be returned if the worktree or destination worktree are not found.
    pub fn move_worktree(
        &mut self,
        source: WorktreeId,
        destination: WorktreeId,
        cx: &mut ModelContext<'_, Self>,
    ) -> Result<()> {
        self.worktree_store.update(cx, |worktree_store, cx| {
            worktree_store.move_worktree(source, destination, cx)
        })
    }

    pub fn find_or_create_worktree(
        &mut self,
        abs_path: impl AsRef<Path>,
        visible: bool,
        cx: &mut ModelContext<Self>,
    ) -> Task<Result<(Model<Worktree>, PathBuf)>> {
        let abs_path = abs_path.as_ref();
        if let Some((tree, relative_path)) = self.find_worktree(abs_path, cx) {
            Task::ready(Ok((tree, relative_path)))
        } else {
            let worktree = self.create_worktree(abs_path, visible, cx);
            cx.background_executor()
                .spawn(async move { Ok((worktree.await?, PathBuf::new())) })
        }
    }

    pub fn find_worktree(
        &self,
        abs_path: &Path,
        cx: &AppContext,
    ) -> Option<(Model<Worktree>, PathBuf)> {
        self.worktree_store.read_with(cx, |worktree_store, cx| {
            worktree_store.find_worktree(abs_path, cx)
        })
    }

    pub fn is_shared(&self) -> bool {
        match &self.client_state {
            ProjectClientState::Shared { .. } => true,
            ProjectClientState::Local => false,
            ProjectClientState::Remote { in_room, .. } => *in_room,
        }
    }

    // Returns the resolved version of `path`, that was found in `buffer`, if it exists.
    pub fn resolve_existing_file_path(
        &self,
        path: &str,
        buffer: &Model<Buffer>,
        cx: &mut ModelContext<Self>,
    ) -> Task<Option<ResolvedPath>> {
        let path_buf = PathBuf::from(path);
        if path_buf.is_absolute() || path.starts_with("~") {
            if self.is_local() {
                let expanded = PathBuf::from(shellexpand::tilde(&path).into_owned());

                let fs = self.fs.clone();
                cx.background_executor().spawn(async move {
                    let path = expanded.as_path();
                    let exists = fs.is_file(path).await;

                    exists.then(|| ResolvedPath::AbsPath(expanded))
                })
            } else if let Some(ssh_client) = self.ssh_client.as_ref() {
                let request = ssh_client
                    .to_proto_client()
                    .request(proto::CheckFileExists {
                        project_id: SSH_PROJECT_ID,
                        path: path.to_string(),
                    });
                cx.background_executor().spawn(async move {
                    let response = request.await.log_err()?;
                    if response.exists {
                        Some(ResolvedPath::AbsPath(PathBuf::from(response.path)))
                    } else {
                        None
                    }
                })
            } else {
                return Task::ready(None);
            }
        } else {
            self.resolve_path_in_worktrees(path_buf, buffer, cx)
        }
    }

    fn resolve_path_in_worktrees(
        &self,
        path: PathBuf,
        buffer: &Model<Buffer>,
        cx: &mut ModelContext<Self>,
    ) -> Task<Option<ResolvedPath>> {
        let mut candidates = vec![path.clone()];

        if let Some(file) = buffer.read(cx).file() {
            if let Some(dir) = file.path().parent() {
                let joined = dir.to_path_buf().join(path);
                candidates.push(joined);
            }
        }

        let worktrees = self.worktrees(cx).collect::<Vec<_>>();
        cx.spawn(|_, mut cx| async move {
            for worktree in worktrees {
                for candidate in candidates.iter() {
                    let path = worktree
                        .update(&mut cx, |worktree, _| {
                            let root_entry_path = &worktree.root_entry()?.path;

                            let resolved = resolve_path(root_entry_path, candidate);

                            let stripped =
                                resolved.strip_prefix(root_entry_path).unwrap_or(&resolved);

                            worktree.entry_for_path(stripped).map(|entry| {
                                ResolvedPath::ProjectPath(ProjectPath {
                                    worktree_id: worktree.id(),
                                    path: entry.path.clone(),
                                })
                            })
                        })
                        .ok()?;

                    if path.is_some() {
                        return path;
                    }
                }
            }
            None
        })
    }

    pub fn list_directory(
        &self,
        query: String,
        cx: &mut ModelContext<Self>,
    ) -> Task<Result<Vec<PathBuf>>> {
        if self.is_local() {
            DirectoryLister::Local(self.fs.clone()).list_directory(query, cx)
        } else if let Some(session) = self.ssh_client.as_ref() {
            let request = proto::ListRemoteDirectory {
                dev_server_id: SSH_PROJECT_ID,
                path: query,
            };

            let response = session.to_proto_client().request(request);
            cx.background_executor().spawn(async move {
                let response = response.await?;
                Ok(response.entries.into_iter().map(PathBuf::from).collect())
            })
        } else if let Some(dev_server) = self.dev_server_project_id().and_then(|id| {
            dev_server_projects::Store::global(cx)
                .read(cx)
                .dev_server_for_project(id)
        }) {
            let request = proto::ListRemoteDirectory {
                dev_server_id: dev_server.id.0,
                path: query,
            };
            let response = self.client.request(request);
            cx.background_executor().spawn(async move {
                let response = response.await?;
                Ok(response.entries.into_iter().map(PathBuf::from).collect())
            })
        } else {
            Task::ready(Err(anyhow!("cannot list directory in remote project")))
        }
    }

    fn create_worktree(
        &mut self,
        abs_path: impl AsRef<Path>,
        visible: bool,
        cx: &mut ModelContext<Self>,
    ) -> Task<Result<Model<Worktree>>> {
        self.worktree_store.update(cx, |worktree_store, cx| {
            worktree_store.create_worktree(abs_path, visible, cx)
        })
    }

    pub fn remove_worktree(&mut self, id_to_remove: WorktreeId, cx: &mut ModelContext<Self>) {
        self.worktree_store.update(cx, |worktree_store, cx| {
            worktree_store.remove_worktree(id_to_remove, cx);
        });
    }

    fn add_worktree(&mut self, worktree: &Model<Worktree>, cx: &mut ModelContext<Self>) {
        self.worktree_store.update(cx, |worktree_store, cx| {
            worktree_store.add(worktree, cx);
        });
    }

    fn update_local_worktree_settings(
        &mut self,
        worktree: &Model<Worktree>,
        changes: &UpdatedEntriesSet,
        cx: &mut ModelContext<Self>,
    ) {
        if worktree.read(cx).is_remote() {
            return;
        }
        let remote_worktree_id = worktree.read(cx).id();

        for (path, _, change) in changes.iter() {
            let removed = change == &PathChange::Removed;
            let abs_path = match worktree.read(cx).absolutize(path) {
                Ok(abs_path) => abs_path,
                Err(e) => {
                    log::warn!("Cannot absolutize {path:?} received as {change:?} FS change: {e}");
                    continue;
                }
            };

            if path.ends_with(local_tasks_file_relative_path()) {
                self.task_inventory().update(cx, |task_inventory, cx| {
                    if removed {
                        task_inventory.remove_local_static_source(&abs_path);
                    } else {
                        let fs = self.fs.clone();
                        let task_abs_path = abs_path.clone();
                        let tasks_file_rx =
                            watch_config_file(cx.background_executor(), fs, task_abs_path);
                        task_inventory.add_source(
                            TaskSourceKind::Worktree {
                                id: remote_worktree_id,
                                abs_path,
                                id_base: "local_tasks_for_worktree".into(),
                            },
                            |tx, cx| StaticSource::new(TrackedFile::new(tasks_file_rx, tx, cx)),
                            cx,
                        );
                    }
                })
            } else if path.ends_with(local_vscode_tasks_file_relative_path()) {
                self.task_inventory().update(cx, |task_inventory, cx| {
                    if removed {
                        task_inventory.remove_local_static_source(&abs_path);
                    } else {
                        let fs = self.fs.clone();
                        let task_abs_path = abs_path.clone();
                        let tasks_file_rx =
                            watch_config_file(cx.background_executor(), fs, task_abs_path);
                        task_inventory.add_source(
                            TaskSourceKind::Worktree {
                                id: remote_worktree_id,
                                abs_path,
                                id_base: "local_vscode_tasks_for_worktree".into(),
                            },
                            |tx, cx| {
                                StaticSource::new(TrackedFile::new_convertible::<VsCodeTaskFile>(
                                    tasks_file_rx,
                                    tx,
                                    cx,
                                ))
                            },
                            cx,
                        );
                    }
                })
            } else if path.ends_with(local_debug_file_relative_path()) {
                self.task_inventory().update(cx, |task_inventory, cx| {
                    if removed {
                        task_inventory.remove_local_static_source(&abs_path);
                    } else {
                        let fs = self.fs.clone();
                        let debug_task_file_rx =
                            watch_config_file(&cx.background_executor(), fs, abs_path.clone());

                        task_inventory.add_source(
                            TaskSourceKind::Worktree {
                                id: remote_worktree_id,
                                abs_path,
                                id_base: "local_debug_file_for_worktree".into(),
                            },
                            |tx, cx| {
                                StaticSource::new(TrackedFile::new_convertible::<DebugTaskFile>(
                                    debug_task_file_rx,
                                    tx,
                                    cx,
                                ))
                            },
                            cx,
                        );
                    }
                });
            } else if path.ends_with(local_vscode_launch_file_relative_path()) {
                // TODO: handle vscode launch file (.vscode/launch.json)
            }
        }
    }

    pub fn set_active_path(&mut self, entry: Option<ProjectPath>, cx: &mut ModelContext<Self>) {
        let new_active_entry = entry.and_then(|project_path| {
            let worktree = self.worktree_for_id(project_path.worktree_id, cx)?;
            let entry = worktree.read(cx).entry_for_path(project_path.path)?;
            Some(entry.id)
        });
        if new_active_entry != self.active_entry {
            self.active_entry = new_active_entry;
            self.lsp_store.update(cx, |lsp_store, _| {
                lsp_store.set_active_entry(new_active_entry);
            });
            cx.emit(Event::ActiveEntryChanged(new_active_entry));
        }
    }

    pub fn language_servers_running_disk_based_diagnostics<'a>(
        &'a self,
        cx: &'a AppContext,
    ) -> impl Iterator<Item = LanguageServerId> + 'a {
        self.lsp_store
            .read(cx)
            .language_servers_running_disk_based_diagnostics()
    }

    pub fn diagnostic_summary(&self, include_ignored: bool, cx: &AppContext) -> DiagnosticSummary {
        let mut summary = DiagnosticSummary::default();
        for (_, _, path_summary) in self.diagnostic_summaries(include_ignored, cx) {
            summary.error_count += path_summary.error_count;
            summary.warning_count += path_summary.warning_count;
        }
        summary
    }

    pub fn diagnostic_summaries<'a>(
        &'a self,
        include_ignored: bool,
        cx: &'a AppContext,
    ) -> impl Iterator<Item = (ProjectPath, LanguageServerId, DiagnosticSummary)> + 'a {
        self.lsp_store
            .read(cx)
            .diagnostic_summaries(include_ignored, cx)
    }

    pub fn active_entry(&self) -> Option<ProjectEntryId> {
        self.active_entry
    }

    pub fn entry_for_path(&self, path: &ProjectPath, cx: &AppContext) -> Option<Entry> {
        self.worktree_store.read(cx).entry_for_path(path, cx)
    }

    pub fn path_for_entry(&self, entry_id: ProjectEntryId, cx: &AppContext) -> Option<ProjectPath> {
        let worktree = self.worktree_for_entry(entry_id, cx)?;
        let worktree = worktree.read(cx);
        let worktree_id = worktree.id();
        let path = worktree.entry_for_id(entry_id)?.path.clone();
        Some(ProjectPath { worktree_id, path })
    }

    pub fn absolute_path(&self, project_path: &ProjectPath, cx: &AppContext) -> Option<PathBuf> {
        let workspace_root = self
            .worktree_for_id(project_path.worktree_id, cx)?
            .read(cx)
            .abs_path();
        let project_path = project_path.path.as_ref();

        Some(if project_path == Path::new("") {
            workspace_root.to_path_buf()
        } else {
            workspace_root.join(project_path)
        })
    }

    /// Attempts to find a `ProjectPath` corresponding to the given path. If the path
    /// is a *full path*, meaning it starts with the root name of a worktree, we'll locate
    /// it in that worktree. Otherwise, we'll attempt to find it as a relative path in
    /// the first visible worktree that has an entry for that relative path.
    ///
    /// We use this to resolve edit steps, when there's a chance an LLM may omit the workree
    /// root name from paths.
    ///
    /// # Arguments
    ///
    /// * `path` - A full path that starts with a worktree root name, or alternatively a
    ///            relative path within a visible worktree.
    /// * `cx` - A reference to the `AppContext`.
    ///
    /// # Returns
    ///
    /// Returns `Some(ProjectPath)` if a matching worktree is found, otherwise `None`.
    pub fn find_project_path(&self, path: &Path, cx: &AppContext) -> Option<ProjectPath> {
        let worktree_store = self.worktree_store.read(cx);

        for worktree in worktree_store.visible_worktrees(cx) {
            let worktree_root_name = worktree.read(cx).root_name();
            if let Ok(relative_path) = path.strip_prefix(worktree_root_name) {
                return Some(ProjectPath {
                    worktree_id: worktree.read(cx).id(),
                    path: relative_path.into(),
                });
            }
        }

        for worktree in worktree_store.visible_worktrees(cx) {
            let worktree = worktree.read(cx);
            if let Some(entry) = worktree.entry_for_path(path) {
                return Some(ProjectPath {
                    worktree_id: worktree.id(),
                    path: entry.path.clone(),
                });
            }
        }

        None
    }

    pub fn project_path_for_absolute_path(
        &self,
        abs_path: &Path,
        cx: &AppContext,
    ) -> Option<ProjectPath> {
        self.find_local_worktree(abs_path, cx)
            .map(|(worktree, relative_path)| ProjectPath {
                worktree_id: worktree.read(cx).id(),
                path: relative_path.into(),
            })
    }

    pub fn find_local_worktree(
        &self,
        abs_path: &Path,
        cx: &AppContext,
    ) -> Option<(Model<Worktree>, PathBuf)> {
        let trees = self.worktrees(cx);

        for tree in trees {
            if let Some(relative_path) = tree
                .read(cx)
                .as_local()
                .and_then(|t| abs_path.strip_prefix(t.abs_path()).ok())
            {
                return Some((tree.clone(), relative_path.into()));
            }
        }
        None
    }

    pub fn get_workspace_root(
        &self,
        project_path: &ProjectPath,
        cx: &AppContext,
    ) -> Option<PathBuf> {
        Some(
            self.worktree_for_id(project_path.worktree_id, cx)?
                .read(cx)
                .abs_path()
                .to_path_buf(),
        )
    }

    pub fn get_repo(
        &self,
        project_path: &ProjectPath,
        cx: &AppContext,
    ) -> Option<Arc<dyn GitRepository>> {
        self.worktree_for_id(project_path.worktree_id, cx)?
            .read(cx)
            .as_local()?
            .local_git_repo(&project_path.path)
    }

    pub fn get_first_worktree_root_repo(&self, cx: &AppContext) -> Option<Arc<dyn GitRepository>> {
        let worktree = self.visible_worktrees(cx).next()?.read(cx).as_local()?;
        let root_entry = worktree.root_git_entry()?;
        worktree.get_local_repo(&root_entry)?.repo().clone().into()
    }

    pub fn blame_buffer(
        &self,
        buffer: &Model<Buffer>,
        version: Option<clock::Global>,
        cx: &AppContext,
    ) -> Task<Result<Blame>> {
        self.buffer_store.read(cx).blame_buffer(buffer, version, cx)
    }

    // RPC message handlers

    async fn handle_unshare_project(
        this: Model<Self>,
        _: TypedEnvelope<proto::UnshareProject>,
        mut cx: AsyncAppContext,
    ) -> Result<()> {
        this.update(&mut cx, |this, cx| {
            if this.is_local() || this.is_via_ssh() {
                this.unshare(cx)?;
            } else {
                this.disconnected_from_host(cx);
            }
            Ok(())
        })?
    }

    async fn handle_add_collaborator(
        this: Model<Self>,
        mut envelope: TypedEnvelope<proto::AddProjectCollaborator>,
        mut cx: AsyncAppContext,
    ) -> Result<()> {
        let collaborator = envelope
            .payload
            .collaborator
            .take()
            .ok_or_else(|| anyhow!("empty collaborator"))?;

        let collaborator = Collaborator::from_proto(collaborator)?;
        this.update(&mut cx, |this, cx| {
            this.buffer_store.update(cx, |buffer_store, _| {
                buffer_store.forget_shared_buffers_for(&collaborator.peer_id);
            });
            cx.emit(Event::CollaboratorJoined(collaborator.peer_id));
            this.collaborators
                .insert(collaborator.peer_id, collaborator);
            cx.notify();
        })?;

        Ok(())
    }

    async fn handle_update_project_collaborator(
        this: Model<Self>,
        envelope: TypedEnvelope<proto::UpdateProjectCollaborator>,
        mut cx: AsyncAppContext,
    ) -> Result<()> {
        let old_peer_id = envelope
            .payload
            .old_peer_id
            .ok_or_else(|| anyhow!("missing old peer id"))?;
        let new_peer_id = envelope
            .payload
            .new_peer_id
            .ok_or_else(|| anyhow!("missing new peer id"))?;
        this.update(&mut cx, |this, cx| {
            let collaborator = this
                .collaborators
                .remove(&old_peer_id)
                .ok_or_else(|| anyhow!("received UpdateProjectCollaborator for unknown peer"))?;
            let is_host = collaborator.replica_id == 0;
            this.collaborators.insert(new_peer_id, collaborator);

            log::info!("peer {} became {}", old_peer_id, new_peer_id,);
            this.buffer_store.update(cx, |buffer_store, _| {
                buffer_store.update_peer_id(&old_peer_id, new_peer_id)
            });

            if is_host {
                this.buffer_store
                    .update(cx, |buffer_store, _| buffer_store.discard_incomplete());
                this.enqueue_buffer_ordered_message(BufferOrderedMessage::Resync)
                    .unwrap();
                cx.emit(Event::HostReshared);
            }

            cx.emit(Event::CollaboratorUpdated {
                old_peer_id,
                new_peer_id,
            });
            cx.notify();
            Ok(())
        })?
    }

    async fn handle_remove_collaborator(
        this: Model<Self>,
        envelope: TypedEnvelope<proto::RemoveProjectCollaborator>,
        mut cx: AsyncAppContext,
    ) -> Result<()> {
        this.update(&mut cx, |this, cx| {
            let peer_id = envelope
                .payload
                .peer_id
                .ok_or_else(|| anyhow!("invalid peer id"))?;
            let replica_id = this
                .collaborators
                .remove(&peer_id)
                .ok_or_else(|| anyhow!("unknown peer {:?}", peer_id))?
                .replica_id;
            this.buffer_store.update(cx, |buffer_store, cx| {
                buffer_store.forget_shared_buffers_for(&peer_id);
                for buffer in buffer_store.buffers() {
                    buffer.update(cx, |buffer, cx| buffer.remove_peer(replica_id, cx));
                }
            });

            cx.emit(Event::CollaboratorLeft(peer_id));
            cx.notify();
            Ok(())
        })?
    }

    async fn handle_update_project(
        this: Model<Self>,
        envelope: TypedEnvelope<proto::UpdateProject>,
        mut cx: AsyncAppContext,
    ) -> Result<()> {
        this.update(&mut cx, |this, cx| {
            // Don't handle messages that were sent before the response to us joining the project
            if envelope.message_id > this.join_project_response_message_id {
                this.set_worktrees_from_proto(envelope.payload.worktrees, cx)?;
            }
            Ok(())
        })?
    }

    // Collab sends UpdateWorktree protos as messages
    async fn handle_update_worktree(
        this: Model<Self>,
        envelope: TypedEnvelope<proto::UpdateWorktree>,
        mut cx: AsyncAppContext,
    ) -> Result<()> {
        this.update(&mut cx, |this, cx| {
            let worktree_id = WorktreeId::from_proto(envelope.payload.worktree_id);
            if let Some(worktree) = this.worktree_for_id(worktree_id, cx) {
                worktree.update(cx, |worktree, _| {
                    let worktree = worktree.as_remote_mut().unwrap();
                    worktree.update_from_remote(envelope.payload);
                });
            }
            Ok(())
        })?
    }

    async fn handle_update_buffer(
        this: Model<Self>,
        envelope: TypedEnvelope<proto::UpdateBuffer>,
        cx: AsyncAppContext,
    ) -> Result<proto::Ack> {
        let buffer_store = this.read_with(&cx, |this, cx| {
            if let Some(ssh) = &this.ssh_client {
                let mut payload = envelope.payload.clone();
                payload.project_id = 0;
                cx.background_executor()
                    .spawn(ssh.to_proto_client().request(payload))
                    .detach_and_log_err(cx);
            }
            this.buffer_store.clone()
        })?;
        BufferStore::handle_update_buffer(buffer_store, envelope, cx).await
    }

    fn retain_remotely_created_models(
        &mut self,
        cx: &mut ModelContext<Self>,
    ) -> RemotelyCreatedModelGuard {
        {
            let mut remotely_create_models = self.remotely_created_models.lock();
            if remotely_create_models.retain_count == 0 {
                remotely_create_models.buffers = self.buffer_store.read(cx).buffers().collect();
                remotely_create_models.worktrees =
                    self.worktree_store.read(cx).worktrees().collect();
            }
            remotely_create_models.retain_count += 1;
        }
        RemotelyCreatedModelGuard {
            remote_models: Arc::downgrade(&self.remotely_created_models),
        }
    }

    async fn handle_create_buffer_for_peer(
        this: Model<Self>,
        envelope: TypedEnvelope<proto::CreateBufferForPeer>,
        mut cx: AsyncAppContext,
    ) -> Result<()> {
        this.update(&mut cx, |this, cx| {
            this.buffer_store.update(cx, |buffer_store, cx| {
                buffer_store.handle_create_buffer_for_peer(
                    envelope,
                    this.replica_id(),
                    this.capability(),
                    cx,
                )
            })
        })?
    }

    async fn handle_synchronize_buffers(
        this: Model<Self>,
        envelope: TypedEnvelope<proto::SynchronizeBuffers>,
        mut cx: AsyncAppContext,
    ) -> Result<proto::SynchronizeBuffersResponse> {
        let response = this.update(&mut cx, |this, cx| {
            let client = this.client.clone();
            this.buffer_store.update(cx, |this, cx| {
                this.handle_synchronize_buffers(envelope, cx, client)
            })
        })??;

        Ok(response)
    }

    async fn handle_task_context_for_location(
        project: Model<Self>,
        envelope: TypedEnvelope<proto::TaskContextForLocation>,
        mut cx: AsyncAppContext,
    ) -> Result<proto::TaskContext> {
        let location = envelope
            .payload
            .location
            .context("no location given for task context handling")?;
        let location = cx
            .update(|cx| deserialize_location(&project, location, cx))?
            .await?;
        let context_task = project.update(&mut cx, |project, cx| {
            let captured_variables = {
                let mut variables = TaskVariables::default();
                for range in location
                    .buffer
                    .read(cx)
                    .snapshot()
                    .runnable_ranges(location.range.clone())
                {
                    for (capture_name, value) in range.extra_captures {
                        variables.insert(VariableName::Custom(capture_name.into()), value);
                    }
                }
                variables
            };
            project.task_context_for_location(captured_variables, location, cx)
        })?;
        let task_context = context_task.await.unwrap_or_default();
        Ok(proto::TaskContext {
            project_env: task_context.project_env.into_iter().collect(),
            cwd: task_context
                .cwd
                .map(|cwd| cwd.to_string_lossy().to_string()),
            task_variables: task_context
                .task_variables
                .into_iter()
                .map(|(variable_name, variable_value)| (variable_name.to_string(), variable_value))
                .collect(),
        })
    }

    async fn handle_task_templates(
        project: Model<Self>,
        envelope: TypedEnvelope<proto::TaskTemplates>,
        mut cx: AsyncAppContext,
    ) -> Result<proto::TaskTemplatesResponse> {
        let worktree = envelope.payload.worktree_id.map(WorktreeId::from_proto);
        let location = match envelope.payload.location {
            Some(location) => Some(
                cx.update(|cx| deserialize_location(&project, location, cx))?
                    .await
                    .context("task templates request location deserializing")?,
            ),
            None => None,
        };

        let templates = project
            .update(&mut cx, |project, cx| {
                project.task_templates(worktree, location, cx)
            })?
            .await
            .context("receiving task templates")?
            .into_iter()
            .map(|(kind, template)| {
                let kind = Some(match kind {
                    TaskSourceKind::UserInput => proto::task_source_kind::Kind::UserInput(
                        proto::task_source_kind::UserInput {},
                    ),
                    TaskSourceKind::Worktree {
                        id,
                        abs_path,
                        id_base,
                    } => {
                        proto::task_source_kind::Kind::Worktree(proto::task_source_kind::Worktree {
                            id: id.to_proto(),
                            abs_path: abs_path.to_string_lossy().to_string(),
                            id_base: id_base.to_string(),
                        })
                    }
                    TaskSourceKind::AbsPath { id_base, abs_path } => {
                        proto::task_source_kind::Kind::AbsPath(proto::task_source_kind::AbsPath {
                            abs_path: abs_path.to_string_lossy().to_string(),
                            id_base: id_base.to_string(),
                        })
                    }
                    TaskSourceKind::Language { name } => {
                        proto::task_source_kind::Kind::Language(proto::task_source_kind::Language {
                            name: name.to_string(),
                        })
                    }
                });
                let kind = Some(proto::TaskSourceKind { kind });
                let template = Some(proto::TaskTemplate {
                    label: template.label,
                    command: template.command,
                    args: template.args,
                    env: template.env.into_iter().collect(),
                    cwd: template.cwd,
                    use_new_terminal: template.use_new_terminal,
                    allow_concurrent_runs: template.allow_concurrent_runs,
                    reveal: match template.reveal {
                        RevealStrategy::Always => proto::RevealStrategy::RevealAlways as i32,
                        RevealStrategy::Never => proto::RevealStrategy::RevealNever as i32,
                    },
                    hide: match template.hide {
                        HideStrategy::Always => proto::HideStrategy::HideAlways as i32,
                        HideStrategy::Never => proto::HideStrategy::HideNever as i32,
                        HideStrategy::OnSuccess => proto::HideStrategy::HideOnSuccess as i32,
                    },
                    shell: Some(proto::Shell {
                        shell_type: Some(match template.shell {
                            Shell::System => proto::shell::ShellType::System(proto::System {}),
                            Shell::Program(program) => proto::shell::ShellType::Program(program),
                            Shell::WithArguments { program, args } => {
                                proto::shell::ShellType::WithArguments(
                                    proto::shell::WithArguments { program, args },
                                )
                            }
                        }),
                    }),
                    tags: template.tags,
                });
                proto::TemplatePair { kind, template }
            })
            .collect();

        Ok(proto::TaskTemplatesResponse { templates })
    }

    async fn handle_search_candidate_buffers(
        this: Model<Self>,
        envelope: TypedEnvelope<proto::FindSearchCandidates>,
        mut cx: AsyncAppContext,
    ) -> Result<proto::FindSearchCandidatesResponse> {
        let peer_id = envelope.original_sender_id()?;
        let message = envelope.payload;
        let query = SearchQuery::from_proto(
            message
                .query
                .ok_or_else(|| anyhow!("missing query field"))?,
        )?;
        let mut results = this.update(&mut cx, |this, cx| {
            this.find_search_candidate_buffers(&query, message.limit as _, cx)
        })?;

        let mut response = proto::FindSearchCandidatesResponse {
            buffer_ids: Vec::new(),
        };

        while let Some(buffer) = results.next().await {
            this.update(&mut cx, |this, cx| {
                let buffer_id = this.create_buffer_for_peer(&buffer, peer_id, cx);
                response.buffer_ids.push(buffer_id.to_proto());
            })?;
        }

        Ok(response)
    }

    async fn handle_open_buffer_by_id(
        this: Model<Self>,
        envelope: TypedEnvelope<proto::OpenBufferById>,
        mut cx: AsyncAppContext,
    ) -> Result<proto::OpenBufferResponse> {
        let peer_id = envelope.original_sender_id()?;
        let buffer_id = BufferId::new(envelope.payload.id)?;
        let buffer = this
            .update(&mut cx, |this, cx| this.open_buffer_by_id(buffer_id, cx))?
            .await?;
        Project::respond_to_open_buffer_request(this, buffer, peer_id, &mut cx)
    }

    async fn handle_open_buffer_by_path(
        this: Model<Self>,
        envelope: TypedEnvelope<proto::OpenBufferByPath>,
        mut cx: AsyncAppContext,
    ) -> Result<proto::OpenBufferResponse> {
        let peer_id = envelope.original_sender_id()?;
        let worktree_id = WorktreeId::from_proto(envelope.payload.worktree_id);
        let open_buffer = this.update(&mut cx, |this, cx| {
            this.open_buffer(
                ProjectPath {
                    worktree_id,
                    path: PathBuf::from(envelope.payload.path).into(),
                },
                cx,
            )
        })?;

        let buffer = open_buffer.await?;
        Project::respond_to_open_buffer_request(this, buffer, peer_id, &mut cx)
    }

    async fn handle_open_new_buffer(
        this: Model<Self>,
        envelope: TypedEnvelope<proto::OpenNewBuffer>,
        mut cx: AsyncAppContext,
    ) -> Result<proto::OpenBufferResponse> {
        let buffer = this
            .update(&mut cx, |this, cx| this.create_buffer(cx))?
            .await?;
        let peer_id = envelope.original_sender_id()?;

        Project::respond_to_open_buffer_request(this, buffer, peer_id, &mut cx)
    }

    fn respond_to_open_buffer_request(
        this: Model<Self>,
        buffer: Model<Buffer>,
        peer_id: proto::PeerId,
        cx: &mut AsyncAppContext,
    ) -> Result<proto::OpenBufferResponse> {
        this.update(cx, |this, cx| {
            let is_private = buffer
                .read(cx)
                .file()
                .map(|f| f.is_private())
                .unwrap_or_default();
            if is_private {
                Err(anyhow!(ErrorCode::UnsharedItem))
            } else {
                Ok(proto::OpenBufferResponse {
                    buffer_id: this.create_buffer_for_peer(&buffer, peer_id, cx).into(),
                })
            }
        })?
    }

    fn create_buffer_for_peer(
        &mut self,
        buffer: &Model<Buffer>,
        peer_id: proto::PeerId,
        cx: &mut AppContext,
    ) -> BufferId {
        self.buffer_store
            .update(cx, |buffer_store, cx| {
                buffer_store.create_buffer_for_peer(buffer, peer_id, cx)
            })
            .detach_and_log_err(cx);
        buffer.read(cx).remote_id()
    }

    fn wait_for_remote_buffer(
        &mut self,
        id: BufferId,
        cx: &mut ModelContext<Self>,
    ) -> Task<Result<Model<Buffer>>> {
        self.buffer_store.update(cx, |buffer_store, cx| {
            buffer_store.wait_for_remote_buffer(id, cx)
        })
    }

    fn synchronize_remote_buffers(&mut self, cx: &mut ModelContext<Self>) -> Task<Result<()>> {
        let project_id = match self.client_state {
            ProjectClientState::Remote {
                sharing_has_stopped,
                remote_id,
                ..
            } => {
                if sharing_has_stopped {
                    return Task::ready(Err(anyhow!(
                        "can't synchronize remote buffers on a readonly project"
                    )));
                } else {
                    remote_id
                }
            }
            ProjectClientState::Shared { .. } | ProjectClientState::Local => {
                return Task::ready(Err(anyhow!(
                    "can't synchronize remote buffers on a local project"
                )))
            }
        };

        let client = self.client.clone();
        cx.spawn(move |this, mut cx| async move {
            let (buffers, incomplete_buffer_ids) = this.update(&mut cx, |this, cx| {
                this.buffer_store.read(cx).buffer_version_info(cx)
            })?;
            let response = client
                .request(proto::SynchronizeBuffers {
                    project_id,
                    buffers,
                })
                .await?;

            let send_updates_for_buffers = this.update(&mut cx, |this, cx| {
                response
                    .buffers
                    .into_iter()
                    .map(|buffer| {
                        let client = client.clone();
                        let buffer_id = match BufferId::new(buffer.id) {
                            Ok(id) => id,
                            Err(e) => {
                                return Task::ready(Err(e));
                            }
                        };
                        let remote_version = language::proto::deserialize_version(&buffer.version);
                        if let Some(buffer) = this.buffer_for_id(buffer_id, cx) {
                            let operations =
                                buffer.read(cx).serialize_ops(Some(remote_version), cx);
                            cx.background_executor().spawn(async move {
                                let operations = operations.await;
                                for chunk in split_operations(operations) {
                                    client
                                        .request(proto::UpdateBuffer {
                                            project_id,
                                            buffer_id: buffer_id.into(),
                                            operations: chunk,
                                        })
                                        .await?;
                                }
                                anyhow::Ok(())
                            })
                        } else {
                            Task::ready(Ok(()))
                        }
                    })
                    .collect::<Vec<_>>()
            })?;

            // Any incomplete buffers have open requests waiting. Request that the host sends
            // creates these buffers for us again to unblock any waiting futures.
            for id in incomplete_buffer_ids {
                cx.background_executor()
                    .spawn(client.request(proto::OpenBufferById {
                        project_id,
                        id: id.into(),
                    }))
                    .detach();
            }

            futures::future::join_all(send_updates_for_buffers)
                .await
                .into_iter()
                .collect()
        })
    }

    pub fn worktree_metadata_protos(&self, cx: &AppContext) -> Vec<proto::WorktreeMetadata> {
        self.worktree_store.read(cx).worktree_metadata_protos(cx)
    }

    fn set_worktrees_from_proto(
        &mut self,
        worktrees: Vec<proto::WorktreeMetadata>,
        cx: &mut ModelContext<Project>,
    ) -> Result<()> {
        cx.notify();
        self.worktree_store.update(cx, |worktree_store, cx| {
            worktree_store.set_worktrees_from_proto(worktrees, self.replica_id(), cx)
        })
    }

    fn set_collaborators_from_proto(
        &mut self,
        messages: Vec<proto::Collaborator>,
        cx: &mut ModelContext<Self>,
    ) -> Result<()> {
        let mut collaborators = HashMap::default();
        for message in messages {
            let collaborator = Collaborator::from_proto(message)?;
            collaborators.insert(collaborator.peer_id, collaborator);
        }
        for old_peer_id in self.collaborators.keys() {
            if !collaborators.contains_key(old_peer_id) {
                cx.emit(Event::CollaboratorLeft(*old_peer_id));
            }
        }
        self.collaborators = collaborators;
        Ok(())
    }

    pub fn language_servers<'a>(
        &'a self,
        cx: &'a AppContext,
    ) -> impl 'a + Iterator<Item = (LanguageServerId, LanguageServerName, WorktreeId)> {
        self.lsp_store.read(cx).language_servers()
    }

    pub fn supplementary_language_servers<'a>(
        &'a self,
        cx: &'a AppContext,
    ) -> impl 'a + Iterator<Item = (LanguageServerId, LanguageServerName)> {
        self.lsp_store.read(cx).supplementary_language_servers()
    }

    pub fn language_server_for_id(
        &self,
        id: LanguageServerId,
        cx: &AppContext,
    ) -> Option<Arc<LanguageServer>> {
        self.lsp_store.read(cx).language_server_for_id(id)
    }

    pub fn language_servers_for_buffer<'a>(
        &'a self,
        buffer: &'a Buffer,
        cx: &'a AppContext,
    ) -> impl Iterator<Item = (&'a Arc<CachedLspAdapter>, &'a Arc<LanguageServer>)> {
        self.lsp_store
            .read(cx)
            .language_servers_for_buffer(buffer, cx)
    }

    pub fn language_server_for_buffer<'a>(
        &'a self,
        buffer: &'a Buffer,
        server_id: LanguageServerId,
        cx: &'a AppContext,
    ) -> Option<(&'a Arc<CachedLspAdapter>, &'a Arc<LanguageServer>)> {
        self.lsp_store
            .read(cx)
            .language_server_for_buffer(buffer, server_id, cx)
    }

    pub fn task_context_for_location(
        &self,
        captured_variables: TaskVariables,
        location: Location,
        cx: &mut ModelContext<'_, Project>,
    ) -> Task<Option<TaskContext>> {
        if self.is_local() {
            let (worktree_id, worktree_abs_path) = if let Some(worktree) = self.task_worktree(cx) {
                (
                    Some(worktree.read(cx).id()),
                    Some(worktree.read(cx).abs_path()),
                )
            } else {
                (None, None)
            };

            cx.spawn(|project, mut cx| async move {
                let project_env = project
                    .update(&mut cx, |project, cx| {
                        let worktree_abs_path = worktree_abs_path.clone();
                        project.environment.update(cx, |environment, cx| {
                            environment.get_environment(worktree_id, worktree_abs_path, cx)
                        })
                    })
                    .ok()?
                    .await;

                let mut task_variables = cx
                    .update(|cx| {
                        combine_task_variables(
                            captured_variables,
                            location,
                            project_env.as_ref(),
                            BasicContextProvider::new(project.upgrade()?),
                            cx,
                        )
                        .log_err()
                    })
                    .ok()
                    .flatten()?;
                // Remove all custom entries starting with _, as they're not intended for use by the end user.
                task_variables.sweep();

                Some(TaskContext {
                    project_env: project_env.unwrap_or_default(),
                    cwd: worktree_abs_path.map(|p| p.to_path_buf()),
                    task_variables,
                })
            })
        } else if let Some(project_id) = self
            .remote_id()
            .filter(|_| self.ssh_connection_string(cx).is_some())
        {
            let task_context = self.client().request(proto::TaskContextForLocation {
                project_id,
                location: Some(proto::Location {
                    buffer_id: location.buffer.read(cx).remote_id().into(),
                    start: Some(serialize_anchor(&location.range.start)),
                    end: Some(serialize_anchor(&location.range.end)),
                }),
            });
            cx.background_executor().spawn(async move {
                let task_context = task_context.await.log_err()?;
                Some(TaskContext {
                    project_env: task_context.project_env.into_iter().collect(),
                    cwd: task_context.cwd.map(PathBuf::from),
                    task_variables: task_context
                        .task_variables
                        .into_iter()
                        .filter_map(
                            |(variable_name, variable_value)| match variable_name.parse() {
                                Ok(variable_name) => Some((variable_name, variable_value)),
                                Err(()) => {
                                    log::error!("Unknown variable name: {variable_name}");
                                    None
                                }
                            },
                        )
                        .collect(),
                })
            })
        } else {
            Task::ready(None)
        }
    }

    pub fn task_templates(
        &self,
        worktree: Option<WorktreeId>,
        location: Option<Location>,
        cx: &mut ModelContext<Self>,
    ) -> Task<Result<Vec<(TaskSourceKind, TaskTemplate)>>> {
        if self.is_local() {
            let (file, language) = location
                .map(|location| {
                    let buffer = location.buffer.read(cx);
                    (
                        buffer.file().cloned(),
                        buffer.language_at(location.range.start),
                    )
                })
                .unwrap_or_default();
            Task::ready(Ok(self
                .task_inventory()
                .read(cx)
                .list_tasks(file, language, worktree, cx)))
        } else if let Some(project_id) = self
            .remote_id()
            .filter(|_| self.ssh_connection_string(cx).is_some())
        {
            let remote_templates =
                self.query_remote_task_templates(project_id, worktree, location.as_ref(), cx);
            cx.background_executor().spawn(remote_templates)
        } else {
            Task::ready(Ok(Vec::new()))
        }
    }

    pub fn query_remote_task_templates(
        &self,
        project_id: u64,
        worktree: Option<WorktreeId>,
        location: Option<&Location>,
        cx: &AppContext,
    ) -> Task<Result<Vec<(TaskSourceKind, TaskTemplate)>>> {
        let client = self.client();
        let location = location.map(|location| serialize_location(location, cx));
        cx.spawn(|_| async move {
            let response = client
                .request(proto::TaskTemplates {
                    project_id,
                    worktree_id: worktree.map(|id| id.to_proto()),
                    location,
                })
                .await?;

            Ok(response
                .templates
                .into_iter()
                .filter_map(|template_pair| {
                    let task_source_kind = match template_pair.kind?.kind? {
                        proto::task_source_kind::Kind::UserInput(_) => TaskSourceKind::UserInput,
                        proto::task_source_kind::Kind::Worktree(worktree) => {
                            TaskSourceKind::Worktree {
                                id: WorktreeId::from_proto(worktree.id),
                                abs_path: PathBuf::from(worktree.abs_path),
                                id_base: Cow::Owned(worktree.id_base),
                            }
                        }
                        proto::task_source_kind::Kind::AbsPath(abs_path) => {
                            TaskSourceKind::AbsPath {
                                id_base: Cow::Owned(abs_path.id_base),
                                abs_path: PathBuf::from(abs_path.abs_path),
                            }
                        }
                        proto::task_source_kind::Kind::Language(language) => {
                            TaskSourceKind::Language {
                                name: language.name.into(),
                            }
                        }
                    };

                    let proto_template = template_pair.template?;
                    let reveal = match proto::RevealStrategy::from_i32(proto_template.reveal)
                        .unwrap_or(proto::RevealStrategy::RevealAlways)
                    {
                        proto::RevealStrategy::RevealAlways => RevealStrategy::Always,
                        proto::RevealStrategy::RevealNever => RevealStrategy::Never,
                    };
                    let hide = match proto::HideStrategy::from_i32(proto_template.hide)
                        .unwrap_or(proto::HideStrategy::HideNever)
                    {
                        proto::HideStrategy::HideAlways => HideStrategy::Always,
                        proto::HideStrategy::HideNever => HideStrategy::Never,
                        proto::HideStrategy::HideOnSuccess => HideStrategy::OnSuccess,
                    };
                    let shell = match proto_template
                        .shell
                        .and_then(|shell| shell.shell_type)
                        .unwrap_or(proto::shell::ShellType::System(proto::System {}))
                    {
                        proto::shell::ShellType::System(_) => Shell::System,
                        proto::shell::ShellType::Program(program) => Shell::Program(program),
                        proto::shell::ShellType::WithArguments(with_arguments) => {
                            Shell::WithArguments {
                                program: with_arguments.program,
                                args: with_arguments.args,
                            }
                        }
                    };
                    let task_template = TaskTemplate {
                        label: proto_template.label,
                        command: proto_template.command,
                        args: proto_template.args,
                        env: proto_template.env.into_iter().collect(),
                        cwd: proto_template.cwd,
                        use_new_terminal: proto_template.use_new_terminal,
                        allow_concurrent_runs: proto_template.allow_concurrent_runs,
                        reveal,
                        hide,
                        shell,
                        tags: proto_template.tags,
                        ..Default::default()
                    };
                    Some((task_source_kind, task_template))
                })
                .collect())
        })
    }

    fn task_worktree(&self, cx: &AppContext) -> Option<Model<Worktree>> {
        let available_worktrees = self
            .worktrees(cx)
            .filter(|worktree| {
                let worktree = worktree.read(cx);
                worktree.is_visible()
                    && worktree.is_local()
                    && worktree.root_entry().map_or(false, |e| e.is_dir())
            })
            .collect::<Vec<_>>();

        match available_worktrees.len() {
            0 => None,
            1 => Some(available_worktrees[0].clone()),
            _ => self.active_entry().and_then(|entry_id| {
                available_worktrees.into_iter().find_map(|worktree| {
                    if worktree.read(cx).contains_entry(entry_id) {
                        Some(worktree)
                    } else {
                        None
                    }
                })
            }),
        }
    }
}

fn combine_task_variables(
    mut captured_variables: TaskVariables,
    location: Location,
    project_env: Option<&HashMap<String, String>>,
    baseline: BasicContextProvider,
    cx: &mut AppContext,
) -> anyhow::Result<TaskVariables> {
    let language_context_provider = location
        .buffer
        .read(cx)
        .language()
        .and_then(|language| language.context_provider());
    let baseline = baseline
        .build_context(&captured_variables, &location, project_env, cx)
        .context("building basic default context")?;
    captured_variables.extend(baseline);
    if let Some(provider) = language_context_provider {
        captured_variables.extend(
            provider
                .build_context(&captured_variables, &location, project_env, cx)
                .context("building provider context")?,
        );
    }
    Ok(captured_variables)
}

fn deserialize_code_actions(code_actions: &HashMap<String, bool>) -> Vec<lsp::CodeActionKind> {
    code_actions
        .iter()
        .flat_map(|(kind, enabled)| {
            if *enabled {
                Some(kind.clone().into())
            } else {
                None
            }
        })
        .collect()
}

pub struct PathMatchCandidateSet {
    pub snapshot: Snapshot,
    pub include_ignored: bool,
    pub include_root_name: bool,
    pub candidates: Candidates,
}

pub enum Candidates {
    /// Only consider directories.
    Directories,
    /// Only consider files.
    Files,
    /// Consider directories and files.
    Entries,
}

impl<'a> fuzzy::PathMatchCandidateSet<'a> for PathMatchCandidateSet {
    type Candidates = PathMatchCandidateSetIter<'a>;

    fn id(&self) -> usize {
        self.snapshot.id().to_usize()
    }

    fn len(&self) -> usize {
        match self.candidates {
            Candidates::Files => {
                if self.include_ignored {
                    self.snapshot.file_count()
                } else {
                    self.snapshot.visible_file_count()
                }
            }

            Candidates::Directories => {
                if self.include_ignored {
                    self.snapshot.dir_count()
                } else {
                    self.snapshot.visible_dir_count()
                }
            }

            Candidates::Entries => {
                if self.include_ignored {
                    self.snapshot.entry_count()
                } else {
                    self.snapshot.visible_entry_count()
                }
            }
        }
    }

    fn prefix(&self) -> Arc<str> {
        if self.snapshot.root_entry().map_or(false, |e| e.is_file()) {
            self.snapshot.root_name().into()
        } else if self.include_root_name {
            format!("{}/", self.snapshot.root_name()).into()
        } else {
            Arc::default()
        }
    }

    fn candidates(&'a self, start: usize) -> Self::Candidates {
        PathMatchCandidateSetIter {
            traversal: match self.candidates {
                Candidates::Directories => self.snapshot.directories(self.include_ignored, start),
                Candidates::Files => self.snapshot.files(self.include_ignored, start),
                Candidates::Entries => self.snapshot.entries(self.include_ignored, start),
            },
        }
    }
}

pub struct PathMatchCandidateSetIter<'a> {
    traversal: Traversal<'a>,
}

impl<'a> Iterator for PathMatchCandidateSetIter<'a> {
    type Item = fuzzy::PathMatchCandidate<'a>;

    fn next(&mut self) -> Option<Self::Item> {
        self.traversal
            .next()
            .map(|entry| fuzzy::PathMatchCandidate {
                is_dir: entry.kind.is_dir(),
                path: &entry.path,
                char_bag: entry.char_bag,
            })
    }
}

impl EventEmitter<Event> for Project {}

impl<'a> From<&'a ProjectPath> for SettingsLocation<'a> {
    fn from(val: &'a ProjectPath) -> Self {
        SettingsLocation {
            worktree_id: val.worktree_id,
            path: val.path.as_ref(),
        }
    }
}

impl<P: AsRef<Path>> From<(WorktreeId, P)> for ProjectPath {
    fn from((worktree_id, path): (WorktreeId, P)) -> Self {
        Self {
            worktree_id,
            path: path.as_ref().into(),
        }
    }
}

pub fn relativize_path(base: &Path, path: &Path) -> PathBuf {
    let mut path_components = path.components();
    let mut base_components = base.components();
    let mut components: Vec<Component> = Vec::new();
    loop {
        match (path_components.next(), base_components.next()) {
            (None, None) => break,
            (Some(a), None) => {
                components.push(a);
                components.extend(path_components.by_ref());
                break;
            }
            (None, _) => components.push(Component::ParentDir),
            (Some(a), Some(b)) if components.is_empty() && a == b => (),
            (Some(a), Some(Component::CurDir)) => components.push(a),
            (Some(a), Some(_)) => {
                components.push(Component::ParentDir);
                for _ in base_components {
                    components.push(Component::ParentDir);
                }
                components.push(a);
                components.extend(path_components.by_ref());
                break;
            }
        }
    }
    components.iter().map(|c| c.as_os_str()).collect()
}

fn resolve_path(base: &Path, path: &Path) -> PathBuf {
    let mut result = base.to_path_buf();
    for component in path.components() {
        match component {
            Component::ParentDir => {
                result.pop();
            }
            Component::CurDir => (),
            _ => result.push(component),
        }
    }
    result
}

/// ResolvedPath is a path that has been resolved to either a ProjectPath
/// or an AbsPath and that *exists*.
#[derive(Debug, Clone)]
pub enum ResolvedPath {
    ProjectPath(ProjectPath),
    AbsPath(PathBuf),
}

impl ResolvedPath {
    pub fn abs_path(&self) -> Option<&Path> {
        match self {
            Self::AbsPath(path) => Some(path.as_path()),
            _ => None,
        }
    }

    pub fn project_path(&self) -> Option<&ProjectPath> {
        match self {
            Self::ProjectPath(path) => Some(&path),
            _ => None,
        }
    }
}

impl Item for Buffer {
    fn try_open(
        project: &Model<Project>,
        path: &ProjectPath,
        cx: &mut AppContext,
    ) -> Option<Task<Result<Model<Self>>>> {
        Some(project.update(cx, |project, cx| project.open_buffer(path.clone(), cx)))
    }

    fn entry_id(&self, cx: &AppContext) -> Option<ProjectEntryId> {
        File::from_dyn(self.file()).and_then(|file| file.project_entry_id(cx))
    }

    fn project_path(&self, cx: &AppContext) -> Option<ProjectPath> {
        File::from_dyn(self.file()).map(|file| ProjectPath {
            worktree_id: file.worktree_id(cx),
            path: file.path().clone(),
        })
    }
}

impl Completion {
    /// A key that can be used to sort completions when displaying
    /// them to the user.
    pub fn sort_key(&self) -> (usize, &str) {
        let kind_key = match self.lsp_completion.kind {
            Some(lsp::CompletionItemKind::KEYWORD) => 0,
            Some(lsp::CompletionItemKind::VARIABLE) => 1,
            _ => 2,
        };
        (kind_key, &self.label.text[self.label.filter_range.clone()])
    }

    /// Whether this completion is a snippet.
    pub fn is_snippet(&self) -> bool {
        self.lsp_completion.insert_text_format == Some(lsp::InsertTextFormat::SNIPPET)
    }

    /// Returns the corresponding color for this completion.
    ///
    /// Will return `None` if this completion's kind is not [`CompletionItemKind::COLOR`].
    pub fn color(&self) -> Option<Hsla> {
        match self.lsp_completion.kind {
            Some(CompletionItemKind::COLOR) => color_extractor::extract_color(&self.lsp_completion),
            _ => None,
        }
    }
}

#[derive(Debug)]
pub struct NoRepositoryError {}

impl std::fmt::Display for NoRepositoryError {
    fn fmt(&self, f: &mut std::fmt::Formatter<'_>) -> std::fmt::Result {
        write!(f, "no git repository for worktree found")
    }
}

impl std::error::Error for NoRepositoryError {}

fn serialize_location(location: &Location, cx: &AppContext) -> proto::Location {
    proto::Location {
        buffer_id: location.buffer.read(cx).remote_id().into(),
        start: Some(serialize_anchor(&location.range.start)),
        end: Some(serialize_anchor(&location.range.end)),
    }
}

fn deserialize_location(
    project: &Model<Project>,
    location: proto::Location,
    cx: &mut AppContext,
) -> Task<Result<Location>> {
    let buffer_id = match BufferId::new(location.buffer_id) {
        Ok(id) => id,
        Err(e) => return Task::ready(Err(e)),
    };
    let buffer_task = project.update(cx, |project, cx| {
        project.wait_for_remote_buffer(buffer_id, cx)
    });
    cx.spawn(|_| async move {
        let buffer = buffer_task.await?;
        let start = location
            .start
            .and_then(deserialize_anchor)
            .context("missing task context location start")?;
        let end = location
            .end
            .and_then(deserialize_anchor)
            .context("missing task context location end")?;
        Ok(Location {
            buffer,
            range: start..end,
        })
    })
}

pub fn sort_worktree_entries(entries: &mut [Entry]) {
    entries.sort_by(|entry_a, entry_b| {
        compare_paths(
            (&entry_a.path, entry_a.is_file()),
            (&entry_b.path, entry_b.is_file()),
        )
    });
}<|MERGE_RESOLUTION|>--- conflicted
+++ resolved
@@ -40,13 +40,8 @@
 pub use environment::ProjectEnvironment;
 use futures::{
     channel::mpsc::{self, UnboundedReceiver},
-<<<<<<< HEAD
     future::{join_all, try_join_all},
-    AsyncWriteExt, StreamExt,
-=======
-    future::try_join_all,
     StreamExt,
->>>>>>> 2f7430af
 };
 
 use git::{blame::Blame, repository::GitRepository};
@@ -99,11 +94,7 @@
 };
 use terminals::Terminals;
 use text::{Anchor, BufferId};
-<<<<<<< HEAD
-use util::{defer, maybe, paths::compare_paths, ResultExt};
-=======
-use util::{paths::compare_paths, ResultExt as _};
->>>>>>> 2f7430af
+use util::{maybe, paths::compare_paths, ResultExt as _};
 use worktree::{CreatedEntry, Snapshot, Traversal};
 use worktree_store::{WorktreeStore, WorktreeStoreEvent};
 
@@ -627,15 +618,9 @@
             cx.subscribe(&worktree_store, Self::on_worktree_store_event)
                 .detach();
 
-<<<<<<< HEAD
             let dap_store = cx.new_model(DapStore::new);
-
-            let buffer_store = cx.new_model(|cx| {
-                BufferStore::new(worktree_store.clone(), None, dap_store.clone(), cx)
-            });
-=======
-            let buffer_store = cx.new_model(|cx| BufferStore::local(worktree_store.clone(), cx));
->>>>>>> 2f7430af
+            let buffer_store = cx
+                .new_model(|cx| BufferStore::local(worktree_store.clone(), dap_store.clone(), cx));
             cx.subscribe(&buffer_store, Self::on_buffer_store_event)
                 .detach();
 
@@ -690,12 +675,8 @@
                 user_store,
                 settings_observer,
                 fs,
-<<<<<<< HEAD
-                ssh_session: None,
+                ssh_client: None,
                 dap_store,
-=======
-                ssh_client: None,
->>>>>>> 2f7430af
                 buffers_needing_diff: Default::default(),
                 git_diff_debouncer: DebouncedDelay::new(),
                 terminals: Terminals {
@@ -738,12 +719,6 @@
             cx.subscribe(&worktree_store, Self::on_worktree_store_event)
                 .detach();
 
-<<<<<<< HEAD
-            let dap_store = cx.new_model(DapStore::new);
-
-            let buffer_store = cx.new_model(|cx| {
-                BufferStore::new(worktree_store.clone(), None, dap_store.clone(), cx)
-=======
             let buffer_store = cx.new_model(|cx| {
                 BufferStore::remote(
                     worktree_store.clone(),
@@ -751,7 +726,6 @@
                     SSH_PROJECT_ID,
                     cx,
                 )
->>>>>>> 2f7430af
             });
             cx.subscribe(&buffer_store, Self::on_buffer_store_event)
                 .detach();
@@ -774,6 +748,8 @@
                 )
             });
             cx.subscribe(&lsp_store, Self::on_lsp_store_event).detach();
+
+            let dap_store = cx.new_model(DapStore::new);
 
             let this = Self {
                 buffer_ordered_messages_tx: tx,
@@ -912,20 +888,8 @@
         let buffer_store = cx.new_model(|cx| {
             BufferStore::remote(worktree_store.clone(), client.clone().into(), remote_id, cx)
         })?;
-<<<<<<< HEAD
 
         let dap_store = cx.new_model(DapStore::new)?;
-
-        let buffer_store = cx.new_model(|cx| {
-            BufferStore::new(
-                worktree_store.clone(),
-                Some(remote_id),
-                dap_store.clone(),
-                cx,
-            )
-        })?;
-=======
->>>>>>> 2f7430af
 
         let lsp_store = cx.new_model(|cx| {
             let mut lsp_store = LspStore::new_remote(
@@ -1132,7 +1096,7 @@
         for (project_path, breakpoints) in open_breakpoints.iter() {
             let buffer = maybe!({
                 let buffer_store = self.buffer_store.read(cx);
-                let buffer_id = buffer_store.buffer_id_for_project_path(project_path)?;
+                let buffer_id = buffer_store.buffer_id_for_project_path(project_path, cx)?;
                 let buffer = self.buffer_for_id(*buffer_id, cx)?;
                 Some(buffer.read(cx))
             });
@@ -1219,7 +1183,7 @@
             let buffer_id = self
                 .buffer_store
                 .read(cx)
-                .buffer_id_for_project_path(project_path)?;
+                .buffer_id_for_project_path(project_path, cx)?;
             Some(self.buffer_for_id(*buffer_id, cx)?.read(cx))
         });
 
