--- conflicted
+++ resolved
@@ -71,18 +71,14 @@
     remote_buffer_listeners:
         HashMap<BufferId, Vec<oneshot::Sender<Result<Model<Buffer>, anyhow::Error>>>>,
     worktree_store: Model<WorktreeStore>,
-<<<<<<< HEAD
-    dap_store: Model<DapStore>,
-    opened_buffers: HashMap<BufferId, OpenBuffer>,
-=======
     buffer_store: WeakModel<BufferStore>,
 }
 
 struct LocalBufferStore {
->>>>>>> 2f7430af
     local_buffer_ids_by_path: HashMap<ProjectPath, BufferId>,
     local_buffer_ids_by_entry_id: HashMap<ProjectEntryId, BufferId>,
     buffer_store: WeakModel<BufferStore>,
+    dap_store: Model<DapStore>,
     worktree_store: Model<WorktreeStore>,
     _subscription: Subscription,
 }
@@ -130,23 +126,6 @@
         let (tx, rx) = oneshot::channel();
         self.remote_buffer_listeners.entry(id).or_default().push(tx);
 
-<<<<<<< HEAD
-    /// Creates a buffer store, optionally retaining its buffers.
-    ///
-    /// If `retain_buffers` is `true`, then buffers are owned by the buffer store
-    /// and won't be released unless they are explicitly removed, or `retain_buffers`
-    /// is set to `false` via `set_retain_buffers`. Otherwise, buffers are stored as
-    /// weak handles.
-    pub fn new(
-        worktree_store: Model<WorktreeStore>,
-        remote_id: Option<u64>,
-        dap_store: Model<DapStore>,
-        cx: &mut ModelContext<Self>,
-    ) -> Self {
-        cx.subscribe(&worktree_store, |this, _, event, cx| {
-            if let WorktreeStoreEvent::WorktreeAdded(worktree) = event {
-                this.subscribe_to_worktree(worktree, cx);
-=======
         cx.spawn(|cx| async move {
             if let Some(buffer) = buffer_store
                 .read_with(&cx, |buffer_store, _| buffer_store.get(id))
@@ -154,7 +133,6 @@
                 .flatten()
             {
                 return Ok(buffer);
->>>>>>> 2f7430af
             }
 
             cx.background_executor()
@@ -163,21 +141,6 @@
         })
     }
 
-<<<<<<< HEAD
-        Self {
-            remote_id,
-            downstream_client: None,
-            worktree_store,
-            dap_store,
-            opened_buffers: Default::default(),
-            remote_buffer_listeners: Default::default(),
-            loading_remote_buffers_by_id: Default::default(),
-            local_buffer_ids_by_path: Default::default(),
-            local_buffer_ids_by_entry_id: Default::default(),
-            loading_buffers_by_path: Default::default(),
-            shared_buffers: Default::default(),
-        }
-=======
     fn save_remote_buffer(
         &self,
         buffer_handle: Model<Buffer>,
@@ -207,7 +170,6 @@
 
             Ok(())
         })
->>>>>>> 2f7430af
     }
 
     pub fn handle_create_buffer_for_peer(
@@ -216,29 +178,6 @@
         replica_id: u16,
         capability: Capability,
         cx: &mut ModelContext<Self>,
-<<<<<<< HEAD
-    ) -> Task<Result<Model<Buffer>>> {
-        let buffer = self.get_by_path(&project_path, cx);
-        if let Some(existing_buffer) = buffer {
-            self.dap_store.update(cx, |store, cx| {
-                store.on_open_buffer(&project_path, &existing_buffer, cx);
-            });
-            return Task::ready(Ok(existing_buffer));
-        }
-
-        let Some(worktree) = self
-            .worktree_store
-            .read(cx)
-            .worktree_for_id(project_path.worktree_id, cx)
-        else {
-            return Task::ready(Err(anyhow!("no such worktree")));
-        };
-
-        let loading_watch = match self.loading_buffers_by_path.entry(project_path.clone()) {
-            // If the given path is already being loaded, then wait for that existing
-            // task to complete and return the same buffer.
-            hash_map::Entry::Occupied(e) => e.get().clone(),
-=======
     ) -> Result<Option<Model<Buffer>>> {
         match envelope
             .payload
@@ -247,7 +186,6 @@
         {
             proto::create_buffer_for_peer::Variant::State(mut state) => {
                 let buffer_id = BufferId::new(state.id)?;
->>>>>>> 2f7430af
 
                 let buffer_result = maybe!({
                     let mut buffer_file = None;
@@ -278,29 +216,7 @@
                             }
                         }
                     }
-<<<<<<< HEAD
-                };
-
-                cx.spawn(move |this, mut cx| async move {
-                    let load_result = load_buffer.await;
-                    *tx.borrow_mut() = Some(this.update(&mut cx, |this, cx| {
-                        // Record the fact that the buffer is no longer loading.
-                        this.loading_buffers_by_path.remove(&project_path);
-                        let buffer = load_result.map_err(Arc::new)?;
-
-                        this.dap_store.update(cx, |store, cx| {
-                            store.on_open_buffer(&project_path, &buffer, cx);
-                        });
-
-                        Ok(buffer)
-                    })?);
-                    anyhow::Ok(())
-                })
-                .detach();
-                rx
-=======
-                }
->>>>>>> 2f7430af
+                }
             }
             proto::create_buffer_for_peer::Variant::Chunk(chunk) => {
                 let buffer_id = BufferId::new(chunk.buffer_id)?;
@@ -700,15 +616,7 @@
         .detach_and_log_err(cx);
     }
 
-<<<<<<< HEAD
-    pub fn buffer_id_for_project_path(&self, project_path: &ProjectPath) -> Option<&BufferId> {
-        self.local_buffer_ids_by_path.get(project_path)
-    }
-
-    fn open_local_buffer_internal(
-=======
     fn local_worktree_entry_changed(
->>>>>>> 2f7430af
         &mut self,
         entry_id: ProjectEntryId,
         path: &Arc<Path>,
@@ -849,6 +757,10 @@
             .read(cx)
             .downstream_client
             .clone()
+    }
+
+    fn buffer_id_for_project_path(&self, project_path: &ProjectPath) -> Option<&BufferId> {
+        self.local_buffer_ids_by_path.get(project_path)
     }
 
     fn buffer_changed_file(&mut self, buffer: Model<Buffer>, cx: &mut AppContext) -> Option<()> {
@@ -1068,7 +980,11 @@
     }
 
     /// Creates a buffer store, optionally retaining its buffers.
-    pub fn local(worktree_store: Model<WorktreeStore>, cx: &mut ModelContext<Self>) -> Self {
+    pub fn local(
+        worktree_store: Model<WorktreeStore>,
+        dap_store: Model<DapStore>,
+        cx: &mut ModelContext<Self>,
+    ) -> Self {
         let this = cx.weak_model();
         Self {
             state: Box::new(cx.new_model(|cx| {
@@ -1087,6 +1003,7 @@
                     buffer_store: this,
                     worktree_store: worktree_store.clone(),
                     _subscription: subscription,
+                    dap_store,
                 }
             })),
             downstream_client: None,
@@ -1122,6 +1039,21 @@
         }
     }
 
+    pub fn dap_on_buffer_open(
+        &mut self,
+        project_path: &ProjectPath,
+        buffer: &Model<Buffer>,
+        cx: &mut ModelContext<Self>,
+    ) {
+        if let Some(local_store_model) = self.state.as_local() {
+            local_store_model.update(cx, |local_store, cx| {
+                local_store.dap_store.update(cx, |store, cx| {
+                    store.on_open_buffer(&project_path, buffer, cx);
+                });
+            });
+        }
+    }
+
     pub fn open_buffer(
         &mut self,
         project_path: ProjectPath,
@@ -1129,6 +1061,8 @@
     ) -> Task<Result<Model<Buffer>>> {
         let existing_buffer = self.get_by_path(&project_path, cx);
         if let Some(existing_buffer) = existing_buffer {
+            self.dap_on_buffer_open(&project_path, &existing_buffer, cx);
+
             return Task::ready(Ok(existing_buffer));
         }
 
@@ -1157,10 +1091,11 @@
 
                 cx.spawn(move |this, mut cx| async move {
                     let load_result = load_buffer.await;
-                    *tx.borrow_mut() = Some(this.update(&mut cx, |this, _cx| {
+                    *tx.borrow_mut() = Some(this.update(&mut cx, |this, cx| {
                         // Record the fact that the buffer is no longer loading.
                         this.loading_buffers_by_path.remove(&project_path);
                         let buffer = load_result.map_err(Arc::new)?;
+                        this.dap_on_buffer_open(&project_path, &buffer, cx);
                         Ok(buffer)
                     })?);
                     anyhow::Ok(())
@@ -1322,6 +1257,16 @@
         self.loading_buffers_by_path
             .iter()
             .map(|(path, rx)| (path, rx.clone()))
+    }
+
+    pub fn buffer_id_for_project_path<'a>(
+        &'a self,
+        project_path: &'a ProjectPath,
+        cx: &'a AppContext,
+    ) -> Option<&'a BufferId> {
+        self.state
+            .as_local()
+            .and_then(move |state| state.read(cx).buffer_id_for_project_path(project_path))
     }
 
     pub fn get_by_path(&self, path: &ProjectPath, cx: &AppContext) -> Option<Model<Buffer>> {
