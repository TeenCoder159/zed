pub mod model;

use std::{
    path::{Path, PathBuf},
    sync::Arc,
};

use anyhow::{anyhow, bail, Context, Result};
use client::DevServerProjectId;
use collections::HashMap;
use db::{define_connection, query, sqlez::connection::Connection, sqlez_macros::sql};
use gpui::{point, size, Axis, Bounds, WindowBounds, WindowId};
use project::dap_store::SerializedBreakpoint;

use remote::ssh_session::SshProjectId;
use sqlez::{
    bindable::{Bind, Column, StaticColumnCount},
    statement::{SqlType, Statement},
};

use ui::px;
use util::{maybe, ResultExt};
use uuid::Uuid;

use crate::WorkspaceId;

use model::{
    GroupId, LocalPaths, PaneId, SerializedItem, SerializedPane, SerializedPaneGroup,
    SerializedSshProject, SerializedWorkspace,
};

use self::model::{
    DockStructure, LocalPathsOrder, SerializedDevServerProject, SerializedWorkspaceLocation,
};

#[derive(Copy, Clone, Debug, PartialEq)]
pub(crate) struct SerializedAxis(pub(crate) gpui::Axis);
impl sqlez::bindable::StaticColumnCount for SerializedAxis {}
impl sqlez::bindable::Bind for SerializedAxis {
    fn bind(
        &self,
        statement: &sqlez::statement::Statement,
        start_index: i32,
    ) -> anyhow::Result<i32> {
        match self.0 {
            gpui::Axis::Horizontal => "Horizontal",
            gpui::Axis::Vertical => "Vertical",
        }
        .bind(statement, start_index)
    }
}

impl sqlez::bindable::Column for SerializedAxis {
    fn column(
        statement: &mut sqlez::statement::Statement,
        start_index: i32,
    ) -> anyhow::Result<(Self, i32)> {
        String::column(statement, start_index).and_then(|(axis_text, next_index)| {
            Ok((
                match axis_text.as_str() {
                    "Horizontal" => Self(Axis::Horizontal),
                    "Vertical" => Self(Axis::Vertical),
                    _ => anyhow::bail!("Stored serialized item kind is incorrect"),
                },
                next_index,
            ))
        })
    }
}

#[derive(Copy, Clone, Debug, PartialEq, Default)]
pub(crate) struct SerializedWindowBounds(pub(crate) WindowBounds);

impl StaticColumnCount for SerializedWindowBounds {
    fn column_count() -> usize {
        5
    }
}

impl Bind for SerializedWindowBounds {
    fn bind(&self, statement: &Statement, start_index: i32) -> Result<i32> {
        match self.0 {
            WindowBounds::Windowed(bounds) => {
                let next_index = statement.bind(&"Windowed", start_index)?;
                statement.bind(
                    &(
                        SerializedPixels(bounds.origin.x),
                        SerializedPixels(bounds.origin.y),
                        SerializedPixels(bounds.size.width),
                        SerializedPixels(bounds.size.height),
                    ),
                    next_index,
                )
            }
            WindowBounds::Maximized(bounds) => {
                let next_index = statement.bind(&"Maximized", start_index)?;
                statement.bind(
                    &(
                        SerializedPixels(bounds.origin.x),
                        SerializedPixels(bounds.origin.y),
                        SerializedPixels(bounds.size.width),
                        SerializedPixels(bounds.size.height),
                    ),
                    next_index,
                )
            }
            WindowBounds::Fullscreen(bounds) => {
                let next_index = statement.bind(&"FullScreen", start_index)?;
                statement.bind(
                    &(
                        SerializedPixels(bounds.origin.x),
                        SerializedPixels(bounds.origin.y),
                        SerializedPixels(bounds.size.width),
                        SerializedPixels(bounds.size.height),
                    ),
                    next_index,
                )
            }
        }
    }
}

impl Column for SerializedWindowBounds {
    fn column(statement: &mut Statement, start_index: i32) -> Result<(Self, i32)> {
        let (window_state, next_index) = String::column(statement, start_index)?;
        let ((x, y, width, height), _): ((i32, i32, i32, i32), _) =
            Column::column(statement, next_index)?;
        let bounds = Bounds {
            origin: point(px(x as f32), px(y as f32)),
            size: size(px(width as f32), px(height as f32)),
        };

        let status = match window_state.as_str() {
            "Windowed" | "Fixed" => SerializedWindowBounds(WindowBounds::Windowed(bounds)),
            "Maximized" => SerializedWindowBounds(WindowBounds::Maximized(bounds)),
            "FullScreen" => SerializedWindowBounds(WindowBounds::Fullscreen(bounds)),
            _ => bail!("Window State did not have a valid string"),
        };

        Ok((status, next_index + 4))
    }
}

#[derive(Debug)]
pub struct Breakpoint {
    pub position: u32,
}

/// This struct is used to implement traits on Vec<breakpoint>
#[derive(Debug)]
#[allow(dead_code)]
struct Breakpoints(Vec<Breakpoint>);

impl sqlez::bindable::StaticColumnCount for Breakpoint {}
impl sqlez::bindable::Bind for Breakpoint {
    fn bind(
        &self,
        statement: &sqlez::statement::Statement,
        start_index: i32,
    ) -> anyhow::Result<i32> {
        statement.bind(&self.position, start_index)
    }
}

impl Column for Breakpoint {
    fn column(statement: &mut Statement, start_index: i32) -> Result<(Self, i32)> {
        let position = statement
            .column_int(start_index)
            .with_context(|| format!("Failed to read BreakPoint at index {start_index}"))?
            as u32;

        Ok((Breakpoint { position }, start_index + 1))
    }
}

impl Column for Breakpoints {
    fn column(statement: &mut Statement, start_index: i32) -> Result<(Self, i32)> {
        let mut breakpoints = Vec::new();
        let mut index = start_index;

        loop {
            match statement.column_type(index) {
                Ok(SqlType::Null) => break,
                _ => {
                    let position = statement
                        .column_int(index)
                        .with_context(|| format!("Failed to read BreakPoint at index {index}"))?
                        as u32;

                    breakpoints.push(Breakpoint { position });
                    index += 1;
                }
            }
        }
        Ok((Breakpoints(breakpoints), index))
    }
}

#[derive(Clone, Debug, PartialEq)]
struct SerializedPixels(gpui::Pixels);
impl sqlez::bindable::StaticColumnCount for SerializedPixels {}

impl sqlez::bindable::Bind for SerializedPixels {
    fn bind(
        &self,
        statement: &sqlez::statement::Statement,
        start_index: i32,
    ) -> anyhow::Result<i32> {
        let this: i32 = self.0 .0 as i32;
        this.bind(statement, start_index)
    }
}

define_connection! {
    // Current schema shape using pseudo-rust syntax:
    //
    // workspaces(
    //   workspace_id: usize, // Primary key for workspaces
    //   local_paths: Bincode<Vec<PathBuf>>,
    //   local_paths_order: Bincode<Vec<usize>>,
    //   dock_visible: bool, // Deprecated
    //   dock_anchor: DockAnchor, // Deprecated
    //   dock_pane: Option<usize>, // Deprecated
    //   left_sidebar_open: boolean,
    //   timestamp: String, // UTC YYYY-MM-DD HH:MM:SS
    //   window_state: String, // WindowBounds Discriminant
    //   window_x: Option<f32>, // WindowBounds::Fixed RectF x
    //   window_y: Option<f32>, // WindowBounds::Fixed RectF y
    //   window_width: Option<f32>, // WindowBounds::Fixed RectF width
    //   window_height: Option<f32>, // WindowBounds::Fixed RectF height
    //   display: Option<Uuid>, // Display id
    //   fullscreen: Option<bool>, // Is the window fullscreen?
    //   centered_layout: Option<bool>, // Is the Centered Layout mode activated?
    //   session_id: Option<String>, // Session id
    //   window_id: Option<u64>, // Window Id
    // )
    //
    // pane_groups(
    //   group_id: usize, // Primary key for pane_groups
    //   workspace_id: usize, // References workspaces table
    //   parent_group_id: Option<usize>, // None indicates that this is the root node
    //   position: Optiopn<usize>, // None indicates that this is the root node
    //   axis: Option<Axis>, // 'Vertical', 'Horizontal'
    //   flexes: Option<Vec<f32>>, // A JSON array of floats
    // )
    //
    // panes(
    //     pane_id: usize, // Primary key for panes
    //     workspace_id: usize, // References workspaces table
    //     active: bool,
    // )
    //
    // center_panes(
    //     pane_id: usize, // Primary key for center_panes
    //     parent_group_id: Option<usize>, // References pane_groups. If none, this is the root
    //     position: Option<usize>, // None indicates this is the root
    // )
    //
    // CREATE TABLE items(
    //     item_id: usize, // This is the item's view id, so this is not unique
    //     workspace_id: usize, // References workspaces table
    //     pane_id: usize, // References panes table
    //     kind: String, // Indicates which view this connects to. This is the key in the item_deserializers global
    //     position: usize, // Position of the item in the parent pane. This is equivalent to panes' position column
    //     active: bool, // Indicates if this item is the active one in the pane
    //     preview: bool // Indicates if this item is a preview item
    // )
    //
    // CREATE TABLE breakpoints(
    //      workspace_id: usize Foreign Key, // References workspace table
    //      worktree_path: PathBuf, // Path of worktree that this breakpoint belong's too. Used to determine the absolute path of a breakpoint
    //      relative_path: PathBuf, // References the file that the breakpoints belong too
    //      breakpoint_location: Vec<u32>, // A list of the locations of breakpoints
    // )
    pub static ref DB: WorkspaceDb<()> =
    &[sql!(
        CREATE TABLE workspaces(
            workspace_id INTEGER PRIMARY KEY,
            workspace_location BLOB UNIQUE,
            dock_visible INTEGER, // Deprecated. Preserving so users can downgrade Zed.
            dock_anchor TEXT, // Deprecated. Preserving so users can downgrade Zed.
            dock_pane INTEGER, // Deprecated.  Preserving so users can downgrade Zed.
            left_sidebar_open INTEGER, // Boolean
            timestamp TEXT DEFAULT CURRENT_TIMESTAMP NOT NULL,
            FOREIGN KEY(dock_pane) REFERENCES panes(pane_id)
        ) STRICT;

        CREATE TABLE pane_groups(
            group_id INTEGER PRIMARY KEY,
            workspace_id INTEGER NOT NULL,
            parent_group_id INTEGER, // NULL indicates that this is a root node
            position INTEGER, // NULL indicates that this is a root node
            axis TEXT NOT NULL, // Enum: 'Vertical' / 'Horizontal'
            FOREIGN KEY(workspace_id) REFERENCES workspaces(workspace_id)
            ON DELETE CASCADE
            ON UPDATE CASCADE,
            FOREIGN KEY(parent_group_id) REFERENCES pane_groups(group_id) ON DELETE CASCADE
        ) STRICT;

        CREATE TABLE panes(
            pane_id INTEGER PRIMARY KEY,
            workspace_id INTEGER NOT NULL,
            active INTEGER NOT NULL, // Boolean
            FOREIGN KEY(workspace_id) REFERENCES workspaces(workspace_id)
            ON DELETE CASCADE
            ON UPDATE CASCADE
        ) STRICT;

        CREATE TABLE center_panes(
            pane_id INTEGER PRIMARY KEY,
            parent_group_id INTEGER, // NULL means that this is a root pane
            position INTEGER, // NULL means that this is a root pane
            FOREIGN KEY(pane_id) REFERENCES panes(pane_id)
            ON DELETE CASCADE,
            FOREIGN KEY(parent_group_id) REFERENCES pane_groups(group_id) ON DELETE CASCADE
        ) STRICT;

        CREATE TABLE items(
            item_id INTEGER NOT NULL, // This is the item's view id, so this is not unique
            workspace_id INTEGER NOT NULL,
            pane_id INTEGER NOT NULL,
            kind TEXT NOT NULL,
            position INTEGER NOT NULL,
            active INTEGER NOT NULL,
            FOREIGN KEY(workspace_id) REFERENCES workspaces(workspace_id)
            ON DELETE CASCADE
            ON UPDATE CASCADE,
            FOREIGN KEY(pane_id) REFERENCES panes(pane_id)
            ON DELETE CASCADE,
            PRIMARY KEY(item_id, workspace_id)
        ) STRICT;
    ),
    sql!(
        ALTER TABLE workspaces ADD COLUMN window_state TEXT;
        ALTER TABLE workspaces ADD COLUMN window_x REAL;
        ALTER TABLE workspaces ADD COLUMN window_y REAL;
        ALTER TABLE workspaces ADD COLUMN window_width REAL;
        ALTER TABLE workspaces ADD COLUMN window_height REAL;
        ALTER TABLE workspaces ADD COLUMN display BLOB;
    ),
    // Drop foreign key constraint from workspaces.dock_pane to panes table.
    sql!(
        CREATE TABLE workspaces_2(
            workspace_id INTEGER PRIMARY KEY,
            workspace_location BLOB UNIQUE,
            dock_visible INTEGER, // Deprecated. Preserving so users can downgrade Zed.
            dock_anchor TEXT, // Deprecated. Preserving so users can downgrade Zed.
            dock_pane INTEGER, // Deprecated.  Preserving so users can downgrade Zed.
            left_sidebar_open INTEGER, // Boolean
            timestamp TEXT DEFAULT CURRENT_TIMESTAMP NOT NULL,
            window_state TEXT,
            window_x REAL,
            window_y REAL,
            window_width REAL,
            window_height REAL,
            display BLOB
        ) STRICT;
        INSERT INTO workspaces_2 SELECT * FROM workspaces;
        DROP TABLE workspaces;
        ALTER TABLE workspaces_2 RENAME TO workspaces;
    ),
    // Add panels related information
    sql!(
        ALTER TABLE workspaces ADD COLUMN left_dock_visible INTEGER; //bool
        ALTER TABLE workspaces ADD COLUMN left_dock_active_panel TEXT;
        ALTER TABLE workspaces ADD COLUMN right_dock_visible INTEGER; //bool
        ALTER TABLE workspaces ADD COLUMN right_dock_active_panel TEXT;
        ALTER TABLE workspaces ADD COLUMN bottom_dock_visible INTEGER; //bool
        ALTER TABLE workspaces ADD COLUMN bottom_dock_active_panel TEXT;
    ),
    // Add panel zoom persistence
    sql!(
        ALTER TABLE workspaces ADD COLUMN left_dock_zoom INTEGER; //bool
        ALTER TABLE workspaces ADD COLUMN right_dock_zoom INTEGER; //bool
        ALTER TABLE workspaces ADD COLUMN bottom_dock_zoom INTEGER; //bool
    ),
    // Add pane group flex data
    sql!(
        ALTER TABLE pane_groups ADD COLUMN flexes TEXT;
    ),
    // Add fullscreen field to workspace
    // Deprecated, `WindowBounds` holds the fullscreen state now.
    // Preserving so users can downgrade Zed.
    sql!(
        ALTER TABLE workspaces ADD COLUMN fullscreen INTEGER; //bool
    ),
    // Add preview field to items
    sql!(
        ALTER TABLE items ADD COLUMN preview INTEGER; //bool
    ),
    // Add centered_layout field to workspace
    sql!(
        ALTER TABLE workspaces ADD COLUMN centered_layout INTEGER; //bool
    ),
    sql!(
        CREATE TABLE remote_projects (
            remote_project_id INTEGER NOT NULL UNIQUE,
            path TEXT,
            dev_server_name TEXT
        );
        ALTER TABLE workspaces ADD COLUMN remote_project_id INTEGER;
        ALTER TABLE workspaces RENAME COLUMN workspace_location TO local_paths;
    ),
    sql!(
        DROP TABLE remote_projects;
        CREATE TABLE dev_server_projects (
            id INTEGER NOT NULL UNIQUE,
            path TEXT,
            dev_server_name TEXT
        );
        ALTER TABLE workspaces DROP COLUMN remote_project_id;
        ALTER TABLE workspaces ADD COLUMN dev_server_project_id INTEGER;
    ),
    sql!(
        ALTER TABLE workspaces ADD COLUMN local_paths_order BLOB;
    ),
    sql!(
        ALTER TABLE workspaces ADD COLUMN session_id TEXT DEFAULT NULL;
    ),
    sql!(
        ALTER TABLE workspaces ADD COLUMN window_id INTEGER DEFAULT NULL;
    ),
<<<<<<< HEAD
    sql!(CREATE TABLE breakpoints (
               workspace_id INTEGER NOT NULL,
               worktree_path BLOB NOT NULL,
               relative_path BLOB NOT NULL,
               breakpoint_location INTEGER NOT NULL,
               FOREIGN KEY(workspace_id) REFERENCES workspaces(workspace_id)
               ON DELETE CASCADE
               ON UPDATE CASCADE
           ) STRICT;
       ),
=======
    sql!(
        ALTER TABLE panes ADD COLUMN pinned_count INTEGER DEFAULT 0;
    ),
    sql!(
        CREATE TABLE ssh_projects (
            id INTEGER PRIMARY KEY,
            host TEXT NOT NULL,
            port INTEGER,
            path TEXT NOT NULL,
            user TEXT
        );
        ALTER TABLE workspaces ADD COLUMN ssh_project_id INTEGER REFERENCES ssh_projects(id) ON DELETE CASCADE;
    ),
>>>>>>> 3ca18af4
    ];
}

impl WorkspaceDb {
    /// Returns a serialized workspace for the given worktree_roots. If the passed array
    /// is empty, the most recent workspace is returned instead. If no workspace for the
    /// passed roots is stored, returns none.
    pub(crate) fn workspace_for_roots<P: AsRef<Path>>(
        &self,
        worktree_roots: &[P],
    ) -> Option<SerializedWorkspace> {
        let local_paths = LocalPaths::new(worktree_roots);

        // Note that we re-assign the workspace_id here in case it's empty
        // and we've grabbed the most recent workspace
        let (
            workspace_id,
            local_paths,
            local_paths_order,
            window_bounds,
            display,
            centered_layout,
            docks,
            window_id,
        ): (
            WorkspaceId,
            Option<LocalPaths>,
            Option<LocalPathsOrder>,
            Option<SerializedWindowBounds>,
            Option<Uuid>,
            Option<bool>,
            DockStructure,
            Option<u64>,
        ) = self
            .select_row_bound(sql! {
                SELECT
                    workspace_id,
                    local_paths,
                    local_paths_order,
                    window_state,
                    window_x,
                    window_y,
                    window_width,
                    window_height,
                    display,
                    centered_layout,
                    left_dock_visible,
                    left_dock_active_panel,
                    left_dock_zoom,
                    right_dock_visible,
                    right_dock_active_panel,
                    right_dock_zoom,
                    bottom_dock_visible,
                    bottom_dock_active_panel,
                    bottom_dock_zoom,
                    window_id
                FROM workspaces
                WHERE local_paths = ?
            })
            .and_then(|mut prepared_statement| (prepared_statement)(&local_paths))
            .context("No workspaces found")
            .warn_on_err()
            .flatten()?;

<<<<<<< HEAD
        // dbg! Remove this comment if i don't figure this out by the end of the month 9/24
        // TODO Debugger:
        // Figure out why the below query didn't work
        // let breakpoints: Result<Vec<(String, Breakpoints)>> = self
        //     .select_bound(sql! {
        //     SELECT file_path, GROUP_CONCAT(breakpoint_location) as breakpoint_locations
        //     FROM breakpoints
        //     WHERE workspace_id = ?
        //     GROUP BY file_path})
        //     .and_then(|mut prepared_statement| (prepared_statement)(workspace_id));

        let breakpoints: Result<Vec<(PathBuf, PathBuf, Breakpoint)>> = self
            .select_bound(sql! {
                SELECT worktree_path, relative_path, breakpoint_location
                FROM breakpoints
                WHERE workspace_id = ?
            })
            .and_then(|mut prepared_statement| (prepared_statement)(workspace_id));

        let serialized_breakpoints: HashMap<Arc<Path>, Vec<SerializedBreakpoint>> =
            match breakpoints {
                Ok(bp) => {
                    if bp.is_empty() {
                        log::error!("Breakpoints are empty after querying database for them");
                    }

                    let mut map: HashMap<Arc<Path>, Vec<SerializedBreakpoint>> = Default::default();

                    for (worktree_path, file_path, breakpoint) in bp {
                        map.entry(Arc::from(worktree_path.as_path()))
                            .or_default()
                            .push(SerializedBreakpoint {
                                position: breakpoint.position,
                                path: Arc::from(file_path.as_path()),
                            });
                    }

                    map
                }
                Err(msg) => {
                    log::error!("Breakpoints query failed with msg: {msg}");
                    Default::default()
                }
            };

        let location = if let Some(dev_server_project_id) = dev_server_project_id {
            let dev_server_project: SerializedDevServerProject = self
                .select_row_bound(sql! {
                    SELECT id, path, dev_server_name
                    FROM dev_server_projects
                    WHERE id = ?
                })
                .and_then(|mut prepared_statement| (prepared_statement)(dev_server_project_id))
                .context("No remote project found")
                .warn_on_err()
                .flatten()?;
            SerializedWorkspaceLocation::DevServer(dev_server_project)
        } else if let Some(local_paths) = local_paths {
            match local_paths_order {
                Some(order) => SerializedWorkspaceLocation::Local(local_paths, order),
                None => {
                    let order = LocalPathsOrder::default_for_paths(&local_paths);
                    SerializedWorkspaceLocation::Local(local_paths, order)
                }
=======
        let local_paths = local_paths?;
        let location = match local_paths_order {
            Some(order) => SerializedWorkspaceLocation::Local(local_paths, order),
            None => {
                let order = LocalPathsOrder::default_for_paths(&local_paths);
                SerializedWorkspaceLocation::Local(local_paths, order)
>>>>>>> 3ca18af4
            }
        };

        Some(SerializedWorkspace {
            id: workspace_id,
            location,
            center_group: self
                .get_center_pane_group(workspace_id)
                .context("Getting center group")
                .log_err()?,
            window_bounds,
            centered_layout: centered_layout.unwrap_or(false),
            display,
            docks,
            session_id: None,
            breakpoints: serialized_breakpoints,
            window_id,
        })
    }

    pub(crate) fn workspace_for_dev_server_project(
        &self,
        dev_server_project_id: DevServerProjectId,
    ) -> Option<SerializedWorkspace> {
        // Note that we re-assign the workspace_id here in case it's empty
        // and we've grabbed the most recent workspace
        let (
            workspace_id,
            dev_server_project_id,
            window_bounds,
            display,
            centered_layout,
            docks,
            window_id,
        ): (
            WorkspaceId,
            Option<u64>,
            Option<SerializedWindowBounds>,
            Option<Uuid>,
            Option<bool>,
            DockStructure,
            Option<u64>,
        ) = self
            .select_row_bound(sql! {
                SELECT
                    workspace_id,
                    dev_server_project_id,
                    window_state,
                    window_x,
                    window_y,
                    window_width,
                    window_height,
                    display,
                    centered_layout,
                    left_dock_visible,
                    left_dock_active_panel,
                    left_dock_zoom,
                    right_dock_visible,
                    right_dock_active_panel,
                    right_dock_zoom,
                    bottom_dock_visible,
                    bottom_dock_active_panel,
                    bottom_dock_zoom,
                    window_id
                FROM workspaces
                WHERE dev_server_project_id = ?
            })
            .and_then(|mut prepared_statement| (prepared_statement)(dev_server_project_id.0))
            .context("No workspaces found")
            .warn_on_err()
            .flatten()?;

        let dev_server_project_id = dev_server_project_id?;

        let dev_server_project: SerializedDevServerProject = self
            .select_row_bound(sql! {
                SELECT id, path, dev_server_name
                FROM dev_server_projects
                WHERE id = ?
            })
            .and_then(|mut prepared_statement| (prepared_statement)(dev_server_project_id))
            .context("No remote project found")
            .warn_on_err()
            .flatten()?;

        let location = SerializedWorkspaceLocation::DevServer(dev_server_project);

        Some(SerializedWorkspace {
            id: workspace_id,
            location,
            center_group: self
                .get_center_pane_group(workspace_id)
                .context("Getting center group")
                .log_err()?,
            window_bounds,
            centered_layout: centered_layout.unwrap_or(false),
            display,
            docks,
            session_id: None,
            breakpoints: Default::default(),
            window_id,
        })
    }

    pub(crate) fn workspace_for_ssh_project(
        &self,
        ssh_project: &SerializedSshProject,
    ) -> Option<SerializedWorkspace> {
        let (workspace_id, window_bounds, display, centered_layout, docks, window_id): (
            WorkspaceId,
            Option<SerializedWindowBounds>,
            Option<Uuid>,
            Option<bool>,
            DockStructure,
            Option<u64>,
        ) = self
            .select_row_bound(sql! {
                SELECT
                    workspace_id,
                    window_state,
                    window_x,
                    window_y,
                    window_width,
                    window_height,
                    display,
                    centered_layout,
                    left_dock_visible,
                    left_dock_active_panel,
                    left_dock_zoom,
                    right_dock_visible,
                    right_dock_active_panel,
                    right_dock_zoom,
                    bottom_dock_visible,
                    bottom_dock_active_panel,
                    bottom_dock_zoom,
                    window_id
                FROM workspaces
                WHERE ssh_project_id = ?
            })
            .and_then(|mut prepared_statement| (prepared_statement)(ssh_project.id.0))
            .context("No workspaces found")
            .warn_on_err()
            .flatten()?;

        Some(SerializedWorkspace {
            id: workspace_id,
            location: SerializedWorkspaceLocation::Ssh(ssh_project.clone()),
            center_group: self
                .get_center_pane_group(workspace_id)
                .context("Getting center group")
                .log_err()?,
            window_bounds,
            centered_layout: centered_layout.unwrap_or(false),
            display,
            docks,
            session_id: None,
            window_id,
        })
    }

    /// Saves a workspace using the worktree roots. Will garbage collect any workspaces
    /// that used this workspace previously
    pub(crate) async fn save_workspace(&self, workspace: SerializedWorkspace) {
        self.write(move |conn| {
            conn.with_savepoint("update_worktrees", || {
                // Clear out panes, pane_groups, and breakpoints
                conn.exec_bound(sql!(
                    DELETE FROM pane_groups WHERE workspace_id = ?1;
                    DELETE FROM panes WHERE workspace_id = ?1;))?(workspace.id)
                .context("Clearing old panes")?;

                // Clear out breakpoints associated with this workspace
                match conn.exec_bound(sql!(
                    DELETE FROM breakpoints
                    WHERE workspace_id = ?1;))?(workspace.id,) {
                    Err(err) => {
                        log::error!("Breakpoints failed to clear with error: {err}");
                    }
                    Ok(_) => {}
                }

                for (worktree_path, serialized_breakpoints) in workspace.breakpoints {
                    for serialized_breakpoint in serialized_breakpoints {
                        let relative_path = serialized_breakpoint.path;

                        match conn.exec_bound(sql!(
                            INSERT INTO breakpoints (workspace_id, relative_path, worktree_path, breakpoint_location)
                            VALUES (?1, ?2, ?3, ?4);))?
                            ((
                            workspace.id,
                            relative_path,
                            worktree_path.clone(),
                            Breakpoint { position: serialized_breakpoint.position},
                        )) {
                            Err(err) => {
                                log::error!("{err}");
                                continue;
                            }
                            Ok(_) => {}
                        }
                    }
                }


                match workspace.location {
                    SerializedWorkspaceLocation::Local(local_paths, local_paths_order) => {
                        conn.exec_bound(sql!(
                            DELETE FROM workspaces WHERE local_paths = ? AND workspace_id != ?
                        ))?((&local_paths, workspace.id))
                        .context("clearing out old locations")?;

                        // Upsert
                        let query = sql!(
                            INSERT INTO workspaces(
                                workspace_id,
                                local_paths,
                                local_paths_order,
                                left_dock_visible,
                                left_dock_active_panel,
                                left_dock_zoom,
                                right_dock_visible,
                                right_dock_active_panel,
                                right_dock_zoom,
                                bottom_dock_visible,
                                bottom_dock_active_panel,
                                bottom_dock_zoom,
                                session_id,
                                window_id,
                                timestamp
                            )
                            VALUES (?1, ?2, ?3, ?4, ?5, ?6, ?7, ?8, ?9, ?10, ?11, ?12, ?13, ?14, CURRENT_TIMESTAMP)
                            ON CONFLICT DO
                            UPDATE SET
                                local_paths = ?2,
                                local_paths_order = ?3,
                                left_dock_visible = ?4,
                                left_dock_active_panel = ?5,
                                left_dock_zoom = ?6,
                                right_dock_visible = ?7,
                                right_dock_active_panel = ?8,
                                right_dock_zoom = ?9,
                                bottom_dock_visible = ?10,
                                bottom_dock_active_panel = ?11,
                                bottom_dock_zoom = ?12,
                                session_id = ?13,
                                window_id = ?14,
                                timestamp = CURRENT_TIMESTAMP
                        );
                        let mut prepared_query = conn.exec_bound(query)?;
                        let args = (workspace.id, &local_paths, &local_paths_order, workspace.docks, workspace.session_id, workspace.window_id);

                        prepared_query(args).context("Updating workspace")?;
                    }
                    SerializedWorkspaceLocation::DevServer(dev_server_project) => {
                        conn.exec_bound(sql!(
                            DELETE FROM workspaces WHERE dev_server_project_id = ? AND workspace_id != ?
                        ))?((dev_server_project.id.0, workspace.id))
                        .context("clearing out old locations")?;

                        conn.exec_bound(sql!(
                            INSERT INTO dev_server_projects(
                                id,
                                path,
                                dev_server_name
                            ) VALUES (?1, ?2, ?3)
                            ON CONFLICT DO
                            UPDATE SET
                                path = ?2,
                                dev_server_name = ?3
                        ))?(&dev_server_project)?;

                        // Upsert
                        conn.exec_bound(sql!(
                            INSERT INTO workspaces(
                                workspace_id,
                                dev_server_project_id,
                                left_dock_visible,
                                left_dock_active_panel,
                                left_dock_zoom,
                                right_dock_visible,
                                right_dock_active_panel,
                                right_dock_zoom,
                                bottom_dock_visible,
                                bottom_dock_active_panel,
                                bottom_dock_zoom,
                                timestamp
                            )
                            VALUES (?1, ?2, ?3, ?4, ?5, ?6, ?7, ?8, ?9, ?10, ?11, CURRENT_TIMESTAMP)
                            ON CONFLICT DO
                            UPDATE SET
                                dev_server_project_id = ?2,
                                left_dock_visible = ?3,
                                left_dock_active_panel = ?4,
                                left_dock_zoom = ?5,
                                right_dock_visible = ?6,
                                right_dock_active_panel = ?7,
                                right_dock_zoom = ?8,
                                bottom_dock_visible = ?9,
                                bottom_dock_active_panel = ?10,
                                bottom_dock_zoom = ?11,
                                timestamp = CURRENT_TIMESTAMP
                        ))?((
                            workspace.id,
                            dev_server_project.id.0,
                            workspace.docks,
                        ))
                        .context("Updating workspace")?;
                    },
                    SerializedWorkspaceLocation::Ssh(ssh_project) => {
                        conn.exec_bound(sql!(
                            DELETE FROM workspaces WHERE ssh_project_id = ? AND workspace_id != ?
                        ))?((ssh_project.id.0, workspace.id))
                        .context("clearing out old locations")?;

                        // Upsert
                        conn.exec_bound(sql!(
                            INSERT INTO workspaces(
                                workspace_id,
                                ssh_project_id,
                                left_dock_visible,
                                left_dock_active_panel,
                                left_dock_zoom,
                                right_dock_visible,
                                right_dock_active_panel,
                                right_dock_zoom,
                                bottom_dock_visible,
                                bottom_dock_active_panel,
                                bottom_dock_zoom,
                                timestamp
                            )
                            VALUES (?1, ?2, ?3, ?4, ?5, ?6, ?7, ?8, ?9, ?10, ?11, CURRENT_TIMESTAMP)
                            ON CONFLICT DO
                            UPDATE SET
                                ssh_project_id = ?2,
                                left_dock_visible = ?3,
                                left_dock_active_panel = ?4,
                                left_dock_zoom = ?5,
                                right_dock_visible = ?6,
                                right_dock_active_panel = ?7,
                                right_dock_zoom = ?8,
                                bottom_dock_visible = ?9,
                                bottom_dock_active_panel = ?10,
                                bottom_dock_zoom = ?11,
                                timestamp = CURRENT_TIMESTAMP
                        ))?((
                            workspace.id,
                            ssh_project.id.0,
                            workspace.docks,
                        ))
                        .context("Updating workspace")?;
                    }
                }

                // Save center pane group
                Self::save_pane_group(conn, workspace.id, &workspace.center_group, None)
                    .context("save pane group in save workspace")?;

                Ok(())
            })
            .log_err();
        })
        .await;
    }

    pub(crate) async fn get_or_create_ssh_project(
        &self,
        host: String,
        port: Option<u16>,
        path: String,
        user: Option<String>,
    ) -> Result<SerializedSshProject> {
        if let Some(project) = self
            .get_ssh_project(host.clone(), port, path.clone(), user.clone())
            .await?
        {
            Ok(project)
        } else {
            self.insert_ssh_project(host, port, path, user)
                .await?
                .ok_or_else(|| anyhow!("failed to insert ssh project"))
        }
    }

    query! {
        async fn get_ssh_project(host: String, port: Option<u16>, path: String, user: Option<String>) -> Result<Option<SerializedSshProject>> {
            SELECT id, host, port, path, user
            FROM ssh_projects
            WHERE host IS ? AND port IS ? AND path IS ? AND user IS ?
            LIMIT 1
        }
    }

    query! {
        async fn insert_ssh_project(host: String, port: Option<u16>, path: String, user: Option<String>) -> Result<Option<SerializedSshProject>> {
            INSERT INTO ssh_projects(
                host,
                port,
                path,
                user
            ) VALUES (?1, ?2, ?3, ?4)
            RETURNING id, host, port, path, user
        }
    }

    query! {
        pub async fn next_id() -> Result<WorkspaceId> {
            INSERT INTO workspaces DEFAULT VALUES RETURNING workspace_id
        }
    }

    query! {
        fn recent_workspaces() -> Result<Vec<(WorkspaceId, LocalPaths, LocalPathsOrder, Option<u64>, Option<u64>)>> {
            SELECT workspace_id, local_paths, local_paths_order, dev_server_project_id, ssh_project_id
            FROM workspaces
            WHERE local_paths IS NOT NULL
                OR dev_server_project_id IS NOT NULL
                OR ssh_project_id IS NOT NULL
            ORDER BY timestamp DESC
        }
    }

    query! {
        fn session_workspaces(session_id: String) -> Result<Vec<(LocalPaths, Option<u64>)>> {
            SELECT local_paths, window_id
            FROM workspaces
            WHERE session_id = ?1 AND dev_server_project_id IS NULL
            ORDER BY timestamp DESC
        }
    }

    // TODO: Fix this query
    // query! {
    //     pub fn all_breakpoints(id: WorkspaceId) -> Result<Vec<(String, Vec<Breakpoint>)>> {
    //         SELECT local_path, GROUP_CONCAT(breakpoint_location) as breakpoint_locations
    //         FROM breakpoints
    //         WHERE workspace_id = ?
    //         GROUP BY local_path;
    //     }
    // }

    query! {
        pub fn breakpoints_for_file(id: WorkspaceId, file_path: &Path) -> Result<Vec<Breakpoint>> {
            SELECT breakpoint_location
            FROM breakpoints
            WHERE workspace_id = ?1 AND file_path = ?2
        }
    }

    query! {
        pub fn clear_breakpoints(id: WorkspaceId, file_path: &Path) -> Result<()> {
            DELETE FROM breakpoints
            WHERE workspace_id = ?1 AND file_path = ?2
        }
    }

    query! {
        pub fn insert_breakpoint(id: WorkspaceId, file_path: &Path, breakpoint_location: Breakpoint) -> Result<()> {
            INSERT INTO breakpoints (workspace_id, file_path, breakpoint_location) VALUES (?1, ?2, ?3)
        }
    }

    query! {
        fn dev_server_projects() -> Result<Vec<SerializedDevServerProject>> {
            SELECT id, path, dev_server_name
            FROM dev_server_projects
        }
    }

    query! {
        fn ssh_projects() -> Result<Vec<SerializedSshProject>> {
            SELECT id, host, port, path, user
            FROM ssh_projects
        }
    }

    pub(crate) fn last_window(
        &self,
    ) -> anyhow::Result<(Option<Uuid>, Option<SerializedWindowBounds>)> {
        let mut prepared_query =
            self.select::<(Option<Uuid>, Option<SerializedWindowBounds>)>(sql!(
                SELECT
                display,
                window_state, window_x, window_y, window_width, window_height
                FROM workspaces
                WHERE local_paths
                IS NOT NULL
                ORDER BY timestamp DESC
                LIMIT 1
            ))?;
        let result = prepared_query()?;
        Ok(result.into_iter().next().unwrap_or((None, None)))
    }

    query! {
        pub async fn delete_workspace_by_id(id: WorkspaceId) -> Result<()> {
            DELETE FROM workspaces
            WHERE workspace_id IS ?
        }
    }

    pub async fn delete_workspace_by_dev_server_project_id(
        &self,
        id: DevServerProjectId,
    ) -> Result<()> {
        self.write(move |conn| {
            conn.exec_bound(sql!(
                DELETE FROM dev_server_projects WHERE id = ?
            ))?(id.0)?;
            conn.exec_bound(sql!(
                DELETE FROM workspaces
                WHERE dev_server_project_id IS ?
            ))?(id.0)
        })
        .await
    }

    // Returns the recent locations which are still valid on disk and deletes ones which no longer
    // exist.
    pub async fn recent_workspaces_on_disk(
        &self,
    ) -> Result<Vec<(WorkspaceId, SerializedWorkspaceLocation)>> {
        let mut result = Vec::new();
        let mut delete_tasks = Vec::new();
        let dev_server_projects = self.dev_server_projects()?;
        let ssh_projects = self.ssh_projects()?;

        for (id, location, order, dev_server_project_id, ssh_project_id) in
            self.recent_workspaces()?
        {
            if let Some(dev_server_project_id) = dev_server_project_id.map(DevServerProjectId) {
                if let Some(dev_server_project) = dev_server_projects
                    .iter()
                    .find(|rp| rp.id == dev_server_project_id)
                {
                    result.push((id, dev_server_project.clone().into()));
                } else {
                    delete_tasks.push(self.delete_workspace_by_id(id));
                }
                continue;
            }

            if let Some(ssh_project_id) = ssh_project_id.map(SshProjectId) {
                if let Some(ssh_project) = ssh_projects.iter().find(|rp| rp.id == ssh_project_id) {
                    result.push((id, SerializedWorkspaceLocation::Ssh(ssh_project.clone())));
                } else {
                    delete_tasks.push(self.delete_workspace_by_id(id));
                }
                continue;
            }

            if location.paths().iter().all(|path| path.exists())
                && location.paths().iter().any(|path| path.is_dir())
            {
                result.push((id, SerializedWorkspaceLocation::Local(location, order)));
            } else {
                delete_tasks.push(self.delete_workspace_by_id(id));
            }
        }

        futures::future::join_all(delete_tasks).await;
        Ok(result)
    }

    pub async fn last_workspace(&self) -> Result<Option<LocalPaths>> {
        Ok(self
            .recent_workspaces_on_disk()
            .await?
            .into_iter()
            .filter_map(|(_, location)| match location {
                SerializedWorkspaceLocation::Local(local_paths, _) => Some(local_paths),
                // Do not automatically reopen Dev Server and SSH workspaces
                SerializedWorkspaceLocation::DevServer(_) => None,
                SerializedWorkspaceLocation::Ssh(_) => None,
            })
            .next())
    }

    // Returns the locations of the workspaces that were still opened when the last
    // session was closed (i.e. when Zed was quit).
    // If `last_session_window_order` is provided, the returned locations are ordered
    // according to that.
    pub fn last_session_workspace_locations(
        &self,
        last_session_id: &str,
        last_session_window_stack: Option<Vec<WindowId>>,
    ) -> Result<Vec<LocalPaths>> {
        let mut workspaces = Vec::new();

        for (location, window_id) in self.session_workspaces(last_session_id.to_owned())? {
            if location.paths().iter().all(|path| path.exists())
                && location.paths().iter().any(|path| path.is_dir())
            {
                workspaces.push((location, window_id.map(WindowId::from)));
            }
        }

        if let Some(stack) = last_session_window_stack {
            workspaces.sort_by_key(|(_, window_id)| {
                window_id
                    .and_then(|id| stack.iter().position(|&order_id| order_id == id))
                    .unwrap_or(usize::MAX)
            });
        }

        Ok(workspaces
            .into_iter()
            .map(|(paths, _)| paths)
            .collect::<Vec<_>>())
    }

    fn get_center_pane_group(&self, workspace_id: WorkspaceId) -> Result<SerializedPaneGroup> {
        Ok(self
            .get_pane_group(workspace_id, None)?
            .into_iter()
            .next()
            .unwrap_or_else(|| {
                SerializedPaneGroup::Pane(SerializedPane {
                    active: true,
                    children: vec![],
                    pinned_count: 0,
                })
            }))
    }

    fn get_pane_group(
        &self,
        workspace_id: WorkspaceId,
        group_id: Option<GroupId>,
    ) -> Result<Vec<SerializedPaneGroup>> {
        type GroupKey = (Option<GroupId>, WorkspaceId);
        type GroupOrPane = (
            Option<GroupId>,
            Option<SerializedAxis>,
            Option<PaneId>,
            Option<bool>,
            Option<usize>,
            Option<String>,
        );
        self.select_bound::<GroupKey, GroupOrPane>(sql!(
            SELECT group_id, axis, pane_id, active, pinned_count, flexes
                FROM (SELECT
                        group_id,
                        axis,
                        NULL as pane_id,
                        NULL as active,
                        NULL as pinned_count,
                        position,
                        parent_group_id,
                        workspace_id,
                        flexes
                      FROM pane_groups
                    UNION
                      SELECT
                        NULL,
                        NULL,
                        center_panes.pane_id,
                        panes.active as active,
                        pinned_count,
                        position,
                        parent_group_id,
                        panes.workspace_id as workspace_id,
                        NULL
                      FROM center_panes
                      JOIN panes ON center_panes.pane_id = panes.pane_id)
                WHERE parent_group_id IS ? AND workspace_id = ?
                ORDER BY position
        ))?((group_id, workspace_id))?
        .into_iter()
        .map(|(group_id, axis, pane_id, active, pinned_count, flexes)| {
            let maybe_pane = maybe!({ Some((pane_id?, active?, pinned_count?)) });
            if let Some((group_id, axis)) = group_id.zip(axis) {
                let flexes = flexes
                    .map(|flexes: String| serde_json::from_str::<Vec<f32>>(&flexes))
                    .transpose()?;

                Ok(SerializedPaneGroup::Group {
                    axis,
                    children: self.get_pane_group(workspace_id, Some(group_id))?,
                    flexes,
                })
            } else if let Some((pane_id, active, pinned_count)) = maybe_pane {
                Ok(SerializedPaneGroup::Pane(SerializedPane::new(
                    self.get_items(pane_id)?,
                    active,
                    pinned_count,
                )))
            } else {
                bail!("Pane Group Child was neither a pane group or a pane");
            }
        })
        // Filter out panes and pane groups which don't have any children or items
        .filter(|pane_group| match pane_group {
            Ok(SerializedPaneGroup::Group { children, .. }) => !children.is_empty(),
            Ok(SerializedPaneGroup::Pane(pane)) => !pane.children.is_empty(),
            _ => true,
        })
        .collect::<Result<_>>()
    }

    fn save_pane_group(
        conn: &Connection,
        workspace_id: WorkspaceId,
        pane_group: &SerializedPaneGroup,
        parent: Option<(GroupId, usize)>,
    ) -> Result<()> {
        match pane_group {
            SerializedPaneGroup::Group {
                axis,
                children,
                flexes,
            } => {
                let (parent_id, position) = parent.unzip();

                let flex_string = flexes
                    .as_ref()
                    .map(|flexes| serde_json::json!(flexes).to_string());

                let group_id = conn.select_row_bound::<_, i64>(sql!(
                    INSERT INTO pane_groups(
                        workspace_id,
                        parent_group_id,
                        position,
                        axis,
                        flexes
                    )
                    VALUES (?, ?, ?, ?, ?)
                    RETURNING group_id
                ))?((
                    workspace_id,
                    parent_id,
                    position,
                    *axis,
                    flex_string,
                ))?
                .ok_or_else(|| anyhow!("Couldn't retrieve group_id from inserted pane_group"))?;

                for (position, group) in children.iter().enumerate() {
                    Self::save_pane_group(conn, workspace_id, group, Some((group_id, position)))?
                }

                Ok(())
            }
            SerializedPaneGroup::Pane(pane) => {
                Self::save_pane(conn, workspace_id, pane, parent)?;
                Ok(())
            }
        }
    }

    fn save_pane(
        conn: &Connection,
        workspace_id: WorkspaceId,
        pane: &SerializedPane,
        parent: Option<(GroupId, usize)>,
    ) -> Result<PaneId> {
        let pane_id = conn.select_row_bound::<_, i64>(sql!(
            INSERT INTO panes(workspace_id, active, pinned_count)
            VALUES (?, ?, ?)
            RETURNING pane_id
        ))?((workspace_id, pane.active, pane.pinned_count))?
        .ok_or_else(|| anyhow!("Could not retrieve inserted pane_id"))?;

        let (parent_id, order) = parent.unzip();
        conn.exec_bound(sql!(
            INSERT INTO center_panes(pane_id, parent_group_id, position)
            VALUES (?, ?, ?)
        ))?((pane_id, parent_id, order))?;

        Self::save_items(conn, workspace_id, pane_id, &pane.children).context("Saving items")?;

        Ok(pane_id)
    }

    fn get_items(&self, pane_id: PaneId) -> Result<Vec<SerializedItem>> {
        self.select_bound(sql!(
            SELECT kind, item_id, active, preview FROM items
            WHERE pane_id = ?
                ORDER BY position
        ))?(pane_id)
    }

    fn save_items(
        conn: &Connection,
        workspace_id: WorkspaceId,
        pane_id: PaneId,
        items: &[SerializedItem],
    ) -> Result<()> {
        let mut insert = conn.exec_bound(sql!(
            INSERT INTO items(workspace_id, pane_id, position, kind, item_id, active, preview) VALUES (?, ?, ?, ?, ?, ?, ?)
        )).context("Preparing insertion")?;
        for (position, item) in items.iter().enumerate() {
            insert((workspace_id, pane_id, position, item))?;
        }

        Ok(())
    }

    query! {
        pub async fn update_timestamp(workspace_id: WorkspaceId) -> Result<()> {
            UPDATE workspaces
            SET timestamp = CURRENT_TIMESTAMP
            WHERE workspace_id = ?
        }
    }

    query! {
        pub(crate) async fn set_window_open_status(workspace_id: WorkspaceId, bounds: SerializedWindowBounds, display: Uuid) -> Result<()> {
            UPDATE workspaces
            SET window_state = ?2,
                window_x = ?3,
                window_y = ?4,
                window_width = ?5,
                window_height = ?6,
                display = ?7
            WHERE workspace_id = ?1
        }
    }

    query! {
        pub(crate) async fn set_centered_layout(workspace_id: WorkspaceId, centered_layout: bool) -> Result<()> {
            UPDATE workspaces
            SET centered_layout = ?2
            WHERE workspace_id = ?1
        }
    }
}

#[cfg(test)]
mod tests {
    use super::*;
    use crate::persistence::model::SerializedWorkspace;
    use crate::persistence::model::{SerializedItem, SerializedPane, SerializedPaneGroup};
    use db::open_test_db;
    use gpui::{self};

    #[gpui::test]
    async fn test_next_id_stability() {
        env_logger::try_init().ok();

        let db = WorkspaceDb(open_test_db("test_next_id_stability").await);

        db.write(|conn| {
            conn.migrate(
                "test_table",
                &[sql!(
                    CREATE TABLE test_table(
                        text TEXT,
                        workspace_id INTEGER,
                        FOREIGN KEY(workspace_id) REFERENCES workspaces(workspace_id)
                        ON DELETE CASCADE
                    ) STRICT;
                )],
            )
            .unwrap();
        })
        .await;

        let id = db.next_id().await.unwrap();
        // Assert the empty row got inserted
        assert_eq!(
            Some(id),
            db.select_row_bound::<WorkspaceId, WorkspaceId>(sql!(
                SELECT workspace_id FROM workspaces WHERE workspace_id = ?
            ))
            .unwrap()(id)
            .unwrap()
        );

        db.write(move |conn| {
            conn.exec_bound(sql!(INSERT INTO test_table(text, workspace_id) VALUES (?, ?)))
                .unwrap()(("test-text-1", id))
            .unwrap()
        })
        .await;

        let test_text_1 = db
            .select_row_bound::<_, String>(sql!(SELECT text FROM test_table WHERE workspace_id = ?))
            .unwrap()(1)
        .unwrap()
        .unwrap();
        assert_eq!(test_text_1, "test-text-1");
    }

    #[gpui::test]
    async fn test_workspace_id_stability() {
        env_logger::try_init().ok();

        let db = WorkspaceDb(open_test_db("test_workspace_id_stability").await);

        db.write(|conn| {
            conn.migrate(
                "test_table",
                &[sql!(
                        CREATE TABLE test_table(
                            text TEXT,
                            workspace_id INTEGER,
                            FOREIGN KEY(workspace_id)
                                REFERENCES workspaces(workspace_id)
                            ON DELETE CASCADE
                        ) STRICT;)],
            )
        })
        .await
        .unwrap();

        let mut workspace_1 = SerializedWorkspace {
            id: WorkspaceId(1),
            location: SerializedWorkspaceLocation::from_local_paths(["/tmp", "/tmp2"]),
            center_group: Default::default(),
            window_bounds: Default::default(),
            display: Default::default(),
            docks: Default::default(),
            centered_layout: false,
            session_id: None,
            breakpoints: Default::default(),
            window_id: None,
        };

        let workspace_2 = SerializedWorkspace {
            id: WorkspaceId(2),
            location: SerializedWorkspaceLocation::from_local_paths(["/tmp"]),
            center_group: Default::default(),
            window_bounds: Default::default(),
            display: Default::default(),
            docks: Default::default(),
            centered_layout: false,
            session_id: None,
            breakpoints: Default::default(),
            window_id: None,
        };

        db.save_workspace(workspace_1.clone()).await;

        db.write(|conn| {
            conn.exec_bound(sql!(INSERT INTO test_table(text, workspace_id) VALUES (?, ?)))
                .unwrap()(("test-text-1", 1))
            .unwrap();
        })
        .await;

        db.save_workspace(workspace_2.clone()).await;

        db.write(|conn| {
            conn.exec_bound(sql!(INSERT INTO test_table(text, workspace_id) VALUES (?, ?)))
                .unwrap()(("test-text-2", 2))
            .unwrap();
        })
        .await;

        workspace_1.location = SerializedWorkspaceLocation::from_local_paths(["/tmp", "/tmp3"]);
        db.save_workspace(workspace_1.clone()).await;
        db.save_workspace(workspace_1).await;
        db.save_workspace(workspace_2).await;

        let test_text_2 = db
            .select_row_bound::<_, String>(sql!(SELECT text FROM test_table WHERE workspace_id = ?))
            .unwrap()(2)
        .unwrap()
        .unwrap();
        assert_eq!(test_text_2, "test-text-2");

        let test_text_1 = db
            .select_row_bound::<_, String>(sql!(SELECT text FROM test_table WHERE workspace_id = ?))
            .unwrap()(1)
        .unwrap()
        .unwrap();
        assert_eq!(test_text_1, "test-text-1");
    }

    fn group(axis: Axis, children: Vec<SerializedPaneGroup>) -> SerializedPaneGroup {
        SerializedPaneGroup::Group {
            axis: SerializedAxis(axis),
            flexes: None,
            children,
        }
    }

    #[gpui::test]
    async fn test_full_workspace_serialization() {
        env_logger::try_init().ok();

        let db = WorkspaceDb(open_test_db("test_full_workspace_serialization").await);

        //  -----------------
        //  | 1,2   | 5,6   |
        //  | - - - |       |
        //  | 3,4   |       |
        //  -----------------
        let center_group = group(
            Axis::Horizontal,
            vec![
                group(
                    Axis::Vertical,
                    vec![
                        SerializedPaneGroup::Pane(SerializedPane::new(
                            vec![
                                SerializedItem::new("Terminal", 5, false, false),
                                SerializedItem::new("Terminal", 6, true, false),
                            ],
                            false,
                            0,
                        )),
                        SerializedPaneGroup::Pane(SerializedPane::new(
                            vec![
                                SerializedItem::new("Terminal", 7, true, false),
                                SerializedItem::new("Terminal", 8, false, false),
                            ],
                            false,
                            0,
                        )),
                    ],
                ),
                SerializedPaneGroup::Pane(SerializedPane::new(
                    vec![
                        SerializedItem::new("Terminal", 9, false, false),
                        SerializedItem::new("Terminal", 10, true, false),
                    ],
                    false,
                    0,
                )),
            ],
        );

        let workspace = SerializedWorkspace {
            id: WorkspaceId(5),
            location: SerializedWorkspaceLocation::Local(
                LocalPaths::new(["/tmp", "/tmp2"]),
                LocalPathsOrder::new([1, 0]),
            ),
            center_group,
            window_bounds: Default::default(),
            display: Default::default(),
            docks: Default::default(),
            centered_layout: false,
            session_id: None,
            breakpoints: Default::default(),
            window_id: Some(999),
        };

        db.save_workspace(workspace.clone()).await;

        let round_trip_workspace = db.workspace_for_roots(&["/tmp2", "/tmp"]);
        assert_eq!(workspace, round_trip_workspace.unwrap());

        // Test guaranteed duplicate IDs
        db.save_workspace(workspace.clone()).await;
        db.save_workspace(workspace.clone()).await;

        let round_trip_workspace = db.workspace_for_roots(&["/tmp", "/tmp2"]);
        assert_eq!(workspace, round_trip_workspace.unwrap());
    }

    #[gpui::test]
    async fn test_workspace_assignment() {
        env_logger::try_init().ok();

        let db = WorkspaceDb(open_test_db("test_basic_functionality").await);

        let workspace_1 = SerializedWorkspace {
            id: WorkspaceId(1),
            location: SerializedWorkspaceLocation::Local(
                LocalPaths::new(["/tmp", "/tmp2"]),
                LocalPathsOrder::new([0, 1]),
            ),
            center_group: Default::default(),
            window_bounds: Default::default(),
            display: Default::default(),
            docks: Default::default(),
            centered_layout: false,
            session_id: None,
            breakpoints: Default::default(),
            window_id: Some(1),
        };

        let mut workspace_2 = SerializedWorkspace {
            id: WorkspaceId(2),
            location: SerializedWorkspaceLocation::from_local_paths(["/tmp"]),
            center_group: Default::default(),
            window_bounds: Default::default(),
            display: Default::default(),
            docks: Default::default(),
            centered_layout: false,
            session_id: None,
            breakpoints: Default::default(),
            window_id: Some(2),
        };

        db.save_workspace(workspace_1.clone()).await;
        db.save_workspace(workspace_2.clone()).await;

        // Test that paths are treated as a set
        assert_eq!(
            db.workspace_for_roots(&["/tmp", "/tmp2"]).unwrap(),
            workspace_1
        );
        assert_eq!(
            db.workspace_for_roots(&["/tmp2", "/tmp"]).unwrap(),
            workspace_1
        );

        // Make sure that other keys work
        assert_eq!(db.workspace_for_roots(&["/tmp"]).unwrap(), workspace_2);
        assert_eq!(db.workspace_for_roots(&["/tmp3", "/tmp2", "/tmp4"]), None);

        // Test 'mutate' case of updating a pre-existing id
        workspace_2.location = SerializedWorkspaceLocation::from_local_paths(["/tmp", "/tmp2"]);

        db.save_workspace(workspace_2.clone()).await;
        assert_eq!(
            db.workspace_for_roots(&["/tmp", "/tmp2"]).unwrap(),
            workspace_2
        );

        // Test other mechanism for mutating
        let mut workspace_3 = SerializedWorkspace {
            id: WorkspaceId(3),
            location: SerializedWorkspaceLocation::Local(
                LocalPaths::new(["/tmp", "/tmp2"]),
                LocalPathsOrder::new([1, 0]),
            ),
            center_group: Default::default(),
            window_bounds: Default::default(),
            display: Default::default(),
            docks: Default::default(),
            centered_layout: false,
            session_id: None,
            breakpoints: Default::default(),
            window_id: Some(3),
        };

        db.save_workspace(workspace_3.clone()).await;
        assert_eq!(
            db.workspace_for_roots(&["/tmp", "/tmp2"]).unwrap(),
            workspace_3
        );

        // Make sure that updating paths differently also works
        workspace_3.location =
            SerializedWorkspaceLocation::from_local_paths(["/tmp3", "/tmp4", "/tmp2"]);
        db.save_workspace(workspace_3.clone()).await;
        assert_eq!(db.workspace_for_roots(&["/tmp2", "tmp"]), None);
        assert_eq!(
            db.workspace_for_roots(&["/tmp2", "/tmp3", "/tmp4"])
                .unwrap(),
            workspace_3
        );
    }

    #[gpui::test]
    async fn test_session_workspaces() {
        env_logger::try_init().ok();

        let db = WorkspaceDb(open_test_db("test_serializing_workspaces_session_id").await);

        let workspace_1 = SerializedWorkspace {
            id: WorkspaceId(1),
            location: SerializedWorkspaceLocation::from_local_paths(["/tmp1"]),
            center_group: Default::default(),
            window_bounds: Default::default(),
            display: Default::default(),
            docks: Default::default(),
            centered_layout: false,
            session_id: Some("session-id-1".to_owned()),
            breakpoints: Default::default(),
            window_id: Some(10),
        };

        let workspace_2 = SerializedWorkspace {
            id: WorkspaceId(2),
            location: SerializedWorkspaceLocation::from_local_paths(["/tmp2"]),
            center_group: Default::default(),
            window_bounds: Default::default(),
            display: Default::default(),
            docks: Default::default(),
            centered_layout: false,
            session_id: Some("session-id-1".to_owned()),
            breakpoints: Default::default(),
            window_id: Some(20),
        };

        let workspace_3 = SerializedWorkspace {
            id: WorkspaceId(3),
            location: SerializedWorkspaceLocation::from_local_paths(["/tmp3"]),
            center_group: Default::default(),
            window_bounds: Default::default(),
            display: Default::default(),
            docks: Default::default(),
            centered_layout: false,
            session_id: Some("session-id-2".to_owned()),
            breakpoints: Default::default(),
            window_id: Some(30),
        };

        let workspace_4 = SerializedWorkspace {
            id: WorkspaceId(4),
            location: SerializedWorkspaceLocation::from_local_paths(["/tmp4"]),
            center_group: Default::default(),
            window_bounds: Default::default(),
            display: Default::default(),
            docks: Default::default(),
            centered_layout: false,
            session_id: None,
            breakpoints: Default::default(),
            window_id: None,
        };

        db.save_workspace(workspace_1.clone()).await;
        db.save_workspace(workspace_2.clone()).await;
        db.save_workspace(workspace_3.clone()).await;
        db.save_workspace(workspace_4.clone()).await;

        let locations = db.session_workspaces("session-id-1".to_owned()).unwrap();
        assert_eq!(locations.len(), 2);
        assert_eq!(locations[0].0, LocalPaths::new(["/tmp1"]));
        assert_eq!(locations[0].1, Some(10));
        assert_eq!(locations[1].0, LocalPaths::new(["/tmp2"]));
        assert_eq!(locations[1].1, Some(20));

        let locations = db.session_workspaces("session-id-2".to_owned()).unwrap();
        assert_eq!(locations.len(), 1);
        assert_eq!(locations[0].0, LocalPaths::new(["/tmp3"]));
        assert_eq!(locations[0].1, Some(30));
    }

    fn default_workspace<P: AsRef<Path>>(
        workspace_id: &[P],
        center_group: &SerializedPaneGroup,
    ) -> SerializedWorkspace {
        SerializedWorkspace {
            id: WorkspaceId(4),
            location: SerializedWorkspaceLocation::from_local_paths(workspace_id),
            center_group: center_group.clone(),
            window_bounds: Default::default(),
            display: Default::default(),
            docks: Default::default(),
            centered_layout: false,
            session_id: None,
            breakpoints: Default::default(),
            window_id: None,
        }
    }

    #[gpui::test]
    async fn test_last_session_workspace_locations() {
        let dir1 = tempfile::TempDir::with_prefix("dir1").unwrap();
        let dir2 = tempfile::TempDir::with_prefix("dir2").unwrap();
        let dir3 = tempfile::TempDir::with_prefix("dir3").unwrap();
        let dir4 = tempfile::TempDir::with_prefix("dir4").unwrap();

        let db =
            WorkspaceDb(open_test_db("test_serializing_workspaces_last_session_workspaces").await);

        let workspaces = [
            (1, dir1.path().to_str().unwrap(), 9),
            (2, dir2.path().to_str().unwrap(), 5),
            (3, dir3.path().to_str().unwrap(), 8),
            (4, dir4.path().to_str().unwrap(), 2),
        ]
        .into_iter()
        .map(|(id, location, window_id)| SerializedWorkspace {
            id: WorkspaceId(id),
            location: SerializedWorkspaceLocation::from_local_paths([location]),
            center_group: Default::default(),
            window_bounds: Default::default(),
            display: Default::default(),
            docks: Default::default(),
            centered_layout: false,
            session_id: Some("one-session".to_owned()),
            breakpoints: Default::default(),
            window_id: Some(window_id),
        })
        .collect::<Vec<_>>();

        for workspace in workspaces.iter() {
            db.save_workspace(workspace.clone()).await;
        }

        let stack = Some(Vec::from([
            WindowId::from(2), // Top
            WindowId::from(8),
            WindowId::from(5),
            WindowId::from(9), // Bottom
        ]));

        let have = db
            .last_session_workspace_locations("one-session", stack)
            .unwrap();
        assert_eq!(have.len(), 4);
        assert_eq!(have[0], LocalPaths::new([dir4.path().to_str().unwrap()]));
        assert_eq!(have[1], LocalPaths::new([dir3.path().to_str().unwrap()]));
        assert_eq!(have[2], LocalPaths::new([dir2.path().to_str().unwrap()]));
        assert_eq!(have[3], LocalPaths::new([dir1.path().to_str().unwrap()]));
    }

    #[gpui::test]
    async fn test_get_or_create_ssh_project() {
        let db = WorkspaceDb(open_test_db("test_get_or_create_ssh_project").await);

        let (host, port, path, user) = (
            "example.com".to_string(),
            Some(22_u16),
            "/home/user".to_string(),
            Some("user".to_string()),
        );

        let project = db
            .get_or_create_ssh_project(host.clone(), port, path.clone(), user.clone())
            .await
            .unwrap();

        assert_eq!(project.host, host);
        assert_eq!(project.path, path);
        assert_eq!(project.user, user);

        // Test that calling the function again with the same parameters returns the same project
        let same_project = db
            .get_or_create_ssh_project(host.clone(), port, path.clone(), user.clone())
            .await
            .unwrap();

        assert_eq!(project.id, same_project.id);

        // Test with different parameters
        let (host2, path2, user2) = (
            "otherexample.com".to_string(),
            "/home/otheruser".to_string(),
            Some("otheruser".to_string()),
        );

        let different_project = db
            .get_or_create_ssh_project(host2.clone(), None, path2.clone(), user2.clone())
            .await
            .unwrap();

        assert_ne!(project.id, different_project.id);
        assert_eq!(different_project.host, host2);
        assert_eq!(different_project.path, path2);
        assert_eq!(different_project.user, user2);
    }

    #[gpui::test]
    async fn test_get_or_create_ssh_project_with_null_user() {
        let db = WorkspaceDb(open_test_db("test_get_or_create_ssh_project_with_null_user").await);

        let (host, port, path, user) = (
            "example.com".to_string(),
            None,
            "/home/user".to_string(),
            None,
        );

        let project = db
            .get_or_create_ssh_project(host.clone(), port, path.clone(), None)
            .await
            .unwrap();

        assert_eq!(project.host, host);
        assert_eq!(project.path, path);
        assert_eq!(project.user, None);

        // Test that calling the function again with the same parameters returns the same project
        let same_project = db
            .get_or_create_ssh_project(host.clone(), port, path.clone(), user.clone())
            .await
            .unwrap();

        assert_eq!(project.id, same_project.id);
    }

    #[gpui::test]
    async fn test_get_ssh_projects() {
        let db = WorkspaceDb(open_test_db("test_get_ssh_projects").await);

        let projects = vec![
            (
                "example.com".to_string(),
                None,
                "/home/user".to_string(),
                None,
            ),
            (
                "anotherexample.com".to_string(),
                Some(123_u16),
                "/home/user2".to_string(),
                Some("user2".to_string()),
            ),
            (
                "yetanother.com".to_string(),
                Some(345_u16),
                "/home/user3".to_string(),
                None,
            ),
        ];

        for (host, port, path, user) in projects.iter() {
            let project = db
                .get_or_create_ssh_project(host.clone(), *port, path.clone(), user.clone())
                .await
                .unwrap();

            assert_eq!(&project.host, host);
            assert_eq!(&project.port, port);
            assert_eq!(&project.path, path);
            assert_eq!(&project.user, user);
        }

        let stored_projects = db.ssh_projects().unwrap();
        assert_eq!(stored_projects.len(), projects.len());
    }

    #[gpui::test]
    async fn test_simple_split() {
        env_logger::try_init().ok();

        let db = WorkspaceDb(open_test_db("simple_split").await);

        //  -----------------
        //  | 1,2   | 5,6   |
        //  | - - - |       |
        //  | 3,4   |       |
        //  -----------------
        let center_pane = group(
            Axis::Horizontal,
            vec![
                group(
                    Axis::Vertical,
                    vec![
                        SerializedPaneGroup::Pane(SerializedPane::new(
                            vec![
                                SerializedItem::new("Terminal", 1, false, false),
                                SerializedItem::new("Terminal", 2, true, false),
                            ],
                            false,
                            0,
                        )),
                        SerializedPaneGroup::Pane(SerializedPane::new(
                            vec![
                                SerializedItem::new("Terminal", 4, false, false),
                                SerializedItem::new("Terminal", 3, true, false),
                            ],
                            true,
                            0,
                        )),
                    ],
                ),
                SerializedPaneGroup::Pane(SerializedPane::new(
                    vec![
                        SerializedItem::new("Terminal", 5, true, false),
                        SerializedItem::new("Terminal", 6, false, false),
                    ],
                    false,
                    0,
                )),
            ],
        );

        let workspace = default_workspace(&["/tmp"], &center_pane);

        db.save_workspace(workspace.clone()).await;

        let new_workspace = db.workspace_for_roots(&["/tmp"]).unwrap();

        assert_eq!(workspace.center_group, new_workspace.center_group);
    }

    #[gpui::test]
    async fn test_cleanup_panes() {
        env_logger::try_init().ok();

        let db = WorkspaceDb(open_test_db("test_cleanup_panes").await);

        let center_pane = group(
            Axis::Horizontal,
            vec![
                group(
                    Axis::Vertical,
                    vec![
                        SerializedPaneGroup::Pane(SerializedPane::new(
                            vec![
                                SerializedItem::new("Terminal", 1, false, false),
                                SerializedItem::new("Terminal", 2, true, false),
                            ],
                            false,
                            0,
                        )),
                        SerializedPaneGroup::Pane(SerializedPane::new(
                            vec![
                                SerializedItem::new("Terminal", 4, false, false),
                                SerializedItem::new("Terminal", 3, true, false),
                            ],
                            true,
                            0,
                        )),
                    ],
                ),
                SerializedPaneGroup::Pane(SerializedPane::new(
                    vec![
                        SerializedItem::new("Terminal", 5, false, false),
                        SerializedItem::new("Terminal", 6, true, false),
                    ],
                    false,
                    0,
                )),
            ],
        );

        let id = &["/tmp"];

        let mut workspace = default_workspace(id, &center_pane);

        db.save_workspace(workspace.clone()).await;

        workspace.center_group = group(
            Axis::Vertical,
            vec![
                SerializedPaneGroup::Pane(SerializedPane::new(
                    vec![
                        SerializedItem::new("Terminal", 1, false, false),
                        SerializedItem::new("Terminal", 2, true, false),
                    ],
                    false,
                    0,
                )),
                SerializedPaneGroup::Pane(SerializedPane::new(
                    vec![
                        SerializedItem::new("Terminal", 4, true, false),
                        SerializedItem::new("Terminal", 3, false, false),
                    ],
                    true,
                    0,
                )),
            ],
        );

        db.save_workspace(workspace.clone()).await;

        let new_workspace = db.workspace_for_roots(id).unwrap();

        assert_eq!(workspace.center_group, new_workspace.center_group);
    }
}<|MERGE_RESOLUTION|>--- conflicted
+++ resolved
@@ -420,18 +420,6 @@
     sql!(
         ALTER TABLE workspaces ADD COLUMN window_id INTEGER DEFAULT NULL;
     ),
-<<<<<<< HEAD
-    sql!(CREATE TABLE breakpoints (
-               workspace_id INTEGER NOT NULL,
-               worktree_path BLOB NOT NULL,
-               relative_path BLOB NOT NULL,
-               breakpoint_location INTEGER NOT NULL,
-               FOREIGN KEY(workspace_id) REFERENCES workspaces(workspace_id)
-               ON DELETE CASCADE
-               ON UPDATE CASCADE
-           ) STRICT;
-       ),
-=======
     sql!(
         ALTER TABLE panes ADD COLUMN pinned_count INTEGER DEFAULT 0;
     ),
@@ -445,7 +433,17 @@
         );
         ALTER TABLE workspaces ADD COLUMN ssh_project_id INTEGER REFERENCES ssh_projects(id) ON DELETE CASCADE;
     ),
->>>>>>> 3ca18af4
+    sql!(
+        CREATE TABLE breakpoints (
+            workspace_id INTEGER NOT NULL,
+            worktree_path BLOB NOT NULL,
+            relative_path BLOB NOT NULL,
+            breakpoint_location INTEGER NOT NULL,
+            FOREIGN KEY(workspace_id) REFERENCES workspaces(workspace_id)
+            ON DELETE CASCADE
+            ON UPDATE CASCADE
+        ) STRICT;
+    ),
     ];
 }
 
@@ -510,18 +508,6 @@
             .warn_on_err()
             .flatten()?;
 
-<<<<<<< HEAD
-        // dbg! Remove this comment if i don't figure this out by the end of the month 9/24
-        // TODO Debugger:
-        // Figure out why the below query didn't work
-        // let breakpoints: Result<Vec<(String, Breakpoints)>> = self
-        //     .select_bound(sql! {
-        //     SELECT file_path, GROUP_CONCAT(breakpoint_location) as breakpoint_locations
-        //     FROM breakpoints
-        //     WHERE workspace_id = ?
-        //     GROUP BY file_path})
-        //     .and_then(|mut prepared_statement| (prepared_statement)(workspace_id));
-
         let breakpoints: Result<Vec<(PathBuf, PathBuf, Breakpoint)>> = self
             .select_bound(sql! {
                 SELECT worktree_path, relative_path, breakpoint_location
@@ -556,33 +542,12 @@
                 }
             };
 
-        let location = if let Some(dev_server_project_id) = dev_server_project_id {
-            let dev_server_project: SerializedDevServerProject = self
-                .select_row_bound(sql! {
-                    SELECT id, path, dev_server_name
-                    FROM dev_server_projects
-                    WHERE id = ?
-                })
-                .and_then(|mut prepared_statement| (prepared_statement)(dev_server_project_id))
-                .context("No remote project found")
-                .warn_on_err()
-                .flatten()?;
-            SerializedWorkspaceLocation::DevServer(dev_server_project)
-        } else if let Some(local_paths) = local_paths {
-            match local_paths_order {
-                Some(order) => SerializedWorkspaceLocation::Local(local_paths, order),
-                None => {
-                    let order = LocalPathsOrder::default_for_paths(&local_paths);
-                    SerializedWorkspaceLocation::Local(local_paths, order)
-                }
-=======
         let local_paths = local_paths?;
         let location = match local_paths_order {
             Some(order) => SerializedWorkspaceLocation::Local(local_paths, order),
             None => {
                 let order = LocalPathsOrder::default_for_paths(&local_paths);
                 SerializedWorkspaceLocation::Local(local_paths, order)
->>>>>>> 3ca18af4
             }
         };
 
@@ -740,6 +705,7 @@
             docks,
             session_id: None,
             window_id,
+            breakpoints: Default::default(),
         })
     }
 
