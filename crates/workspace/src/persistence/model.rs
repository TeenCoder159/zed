use super::{SerializedAxis, SerializedWindowBounds};
use crate::{
    item::ItemHandle, Member, Pane, PaneAxis, SerializableItemRegistry, Workspace, WorkspaceId,
};
use anyhow::{Context, Result};
use async_recursion::async_recursion;
use client::DevServerProjectId;
use collections::HashMap;
use dap::client::SerializedBreakpoint;
use db::sqlez::{
    bindable::{Bind, Column, StaticColumnCount},
    statement::Statement,
};
use gpui::{AsyncWindowContext, Model, View, WeakView};
use project::Project;
use serde::{Deserialize, Serialize};
use std::{
    path::{Path, PathBuf},
    sync::Arc,
};
use ui::SharedString;
use util::ResultExt;
use uuid::Uuid;

#[derive(Debug, Clone, PartialEq, Deserialize, Serialize)]
pub struct SerializedDevServerProject {
    pub id: DevServerProjectId,
    pub dev_server_name: String,
    pub paths: Vec<SharedString>,
}

#[derive(Debug, PartialEq, Clone)]
pub struct LocalPaths(Arc<Vec<PathBuf>>);

impl LocalPaths {
    pub fn new<P: AsRef<Path>>(paths: impl IntoIterator<Item = P>) -> Self {
        let mut paths: Vec<PathBuf> = paths
            .into_iter()
            .map(|p| p.as_ref().to_path_buf())
            .collect();
        // Ensure all future `zed workspace1 workspace2` and `zed workspace2 workspace1` calls are using the same workspace.
        // The actual workspace order is stored in the `LocalPathsOrder` struct.
        paths.sort();
        Self(Arc::new(paths))
    }

    pub fn paths(&self) -> &Arc<Vec<PathBuf>> {
        &self.0
    }
}

impl StaticColumnCount for LocalPaths {}
impl Bind for &LocalPaths {
    fn bind(&self, statement: &Statement, start_index: i32) -> Result<i32> {
        statement.bind(&bincode::serialize(&self.0)?, start_index)
    }
}

impl Column for LocalPaths {
    fn column(statement: &mut Statement, start_index: i32) -> Result<(Self, i32)> {
        let path_blob = statement.column_blob(start_index)?;
        let paths: Arc<Vec<PathBuf>> = if path_blob.is_empty() {
            println!("path blog is empty");
            Default::default()
        } else {
            bincode::deserialize(path_blob).context("Bincode deserialization of paths failed")?
        };

        Ok((Self(paths), start_index + 1))
    }
}

#[derive(Debug, PartialEq, Clone)]
pub struct LocalPathsOrder(Vec<usize>);

impl LocalPathsOrder {
    pub fn new(order: impl IntoIterator<Item = usize>) -> Self {
        Self(order.into_iter().collect())
    }

    pub fn order(&self) -> &[usize] {
        self.0.as_slice()
    }

    pub fn default_for_paths(paths: &LocalPaths) -> Self {
        Self::new(0..paths.0.len())
    }
}

impl StaticColumnCount for LocalPathsOrder {}
impl Bind for &LocalPathsOrder {
    fn bind(&self, statement: &Statement, start_index: i32) -> Result<i32> {
        statement.bind(&bincode::serialize(&self.0)?, start_index)
    }
}

impl Column for LocalPathsOrder {
    fn column(statement: &mut Statement, start_index: i32) -> Result<(Self, i32)> {
        let order_blob = statement.column_blob(start_index)?;
        let order = if order_blob.is_empty() {
            Vec::new()
        } else {
            bincode::deserialize(order_blob).context("deserializing workspace root order")?
        };

        Ok((Self(order), start_index + 1))
    }
}

impl From<SerializedDevServerProject> for SerializedWorkspaceLocation {
    fn from(dev_server_project: SerializedDevServerProject) -> Self {
        Self::DevServer(dev_server_project)
    }
}

impl StaticColumnCount for SerializedDevServerProject {}
impl Bind for &SerializedDevServerProject {
    fn bind(&self, statement: &Statement, start_index: i32) -> Result<i32> {
        let next_index = statement.bind(&self.id.0, start_index)?;
        let next_index = statement.bind(&self.dev_server_name, next_index)?;
        let paths = serde_json::to_string(&self.paths)?;
        statement.bind(&paths, next_index)
    }
}

impl Column for SerializedDevServerProject {
    fn column(statement: &mut Statement, start_index: i32) -> Result<(Self, i32)> {
        let id = statement.column_int64(start_index)?;
        let dev_server_name = statement.column_text(start_index + 1)?.to_string();
        let paths = statement.column_text(start_index + 2)?.to_string();
        let paths: Vec<SharedString> = if paths.starts_with('[') {
            serde_json::from_str(&paths).context("JSON deserialization of paths failed")?
        } else {
            vec![paths.into()]
        };

        Ok((
            Self {
                id: DevServerProjectId(id as u64),
                dev_server_name,
                paths,
            },
            start_index + 3,
        ))
    }
}

#[derive(Debug, PartialEq, Clone)]
pub enum SerializedWorkspaceLocation {
    Local(LocalPaths, LocalPathsOrder),
    DevServer(SerializedDevServerProject),
}

impl SerializedWorkspaceLocation {
    /// Create a new `SerializedWorkspaceLocation` from a list of local paths.
    ///
    /// The paths will be sorted and the order will be stored in the `LocalPathsOrder` struct.
    ///
    /// # Examples
    ///
    /// ```
    /// use std::path::Path;
    /// use zed_workspace::SerializedWorkspaceLocation;
    ///
    /// let location = SerializedWorkspaceLocation::from_local_paths(vec![
    ///     Path::new("path/to/workspace1"),
    ///     Path::new("path/to/workspace2"),
    /// ]);
    /// assert_eq!(location, SerializedWorkspaceLocation::Local(
    ///    LocalPaths::new(vec![
    ///         Path::new("path/to/workspace1"),
    ///         Path::new("path/to/workspace2"),
    ///    ]),
    ///   LocalPathsOrder::new(vec![0, 1]),
    /// ));
    /// ```
    ///
    /// ```
    /// use std::path::Path;
    /// use zed_workspace::SerializedWorkspaceLocation;
    ///
    /// let location = SerializedWorkspaceLocation::from_local_paths(vec![
    ///     Path::new("path/to/workspace2"),
    ///     Path::new("path/to/workspace1"),
    /// ]);
    ///
    /// assert_eq!(location, SerializedWorkspaceLocation::Local(
    ///    LocalPaths::new(vec![
    ///         Path::new("path/to/workspace1"),
    ///         Path::new("path/to/workspace2"),
    ///   ]),
    ///  LocalPathsOrder::new(vec![1, 0]),
    /// ));
    /// ```
    pub fn from_local_paths<P: AsRef<Path>>(paths: impl IntoIterator<Item = P>) -> Self {
        let mut indexed_paths: Vec<_> = paths
            .into_iter()
            .map(|p| p.as_ref().to_path_buf())
            .enumerate()
            .collect();

        indexed_paths.sort_by(|(_, a), (_, b)| a.cmp(b));

        let sorted_paths: Vec<_> = indexed_paths.iter().map(|(_, path)| path.clone()).collect();
        let order: Vec<_> = indexed_paths.iter().map(|(index, _)| *index).collect();

        Self::Local(LocalPaths::new(sorted_paths), LocalPathsOrder::new(order))
    }
}

#[derive(Debug, PartialEq, Clone)]
pub(crate) struct SerializedWorkspace {
    pub(crate) id: WorkspaceId,
    pub(crate) location: SerializedWorkspaceLocation,
    pub(crate) center_group: SerializedPaneGroup,
    pub(crate) window_bounds: Option<SerializedWindowBounds>,
    pub(crate) centered_layout: bool,
    pub(crate) display: Option<Uuid>,
    pub(crate) docks: DockStructure,
    pub(crate) session_id: Option<String>,
<<<<<<< HEAD
    /// The key of this hashmap is an absolute worktree path that owns the breakpoint
    pub(crate) breakpoints: HashMap<Arc<Path>, Vec<SerializedBreakpoint>>,
=======
    pub(crate) window_id: Option<u64>,
>>>>>>> f4af5afe
}

#[derive(Debug, PartialEq, Clone, Default)]
pub struct DockStructure {
    pub(crate) left: DockData,
    pub(crate) right: DockData,
    pub(crate) bottom: DockData,
}

impl Column for DockStructure {
    fn column(statement: &mut Statement, start_index: i32) -> Result<(Self, i32)> {
        let (left, next_index) = DockData::column(statement, start_index)?;
        let (right, next_index) = DockData::column(statement, next_index)?;
        let (bottom, next_index) = DockData::column(statement, next_index)?;
        Ok((
            DockStructure {
                left,
                right,
                bottom,
            },
            next_index,
        ))
    }
}

impl Bind for DockStructure {
    fn bind(&self, statement: &Statement, start_index: i32) -> Result<i32> {
        let next_index = statement.bind(&self.left, start_index)?;
        let next_index = statement.bind(&self.right, next_index)?;
        statement.bind(&self.bottom, next_index)
    }
}

#[derive(Debug, PartialEq, Clone, Default)]
pub struct DockData {
    pub(crate) visible: bool,
    pub(crate) active_panel: Option<String>,
    pub(crate) zoom: bool,
}

impl Column for DockData {
    fn column(statement: &mut Statement, start_index: i32) -> Result<(Self, i32)> {
        let (visible, next_index) = Option::<bool>::column(statement, start_index)?;
        let (active_panel, next_index) = Option::<String>::column(statement, next_index)?;
        let (zoom, next_index) = Option::<bool>::column(statement, next_index)?;
        Ok((
            DockData {
                visible: visible.unwrap_or(false),
                active_panel,
                zoom: zoom.unwrap_or(false),
            },
            next_index,
        ))
    }
}

impl Bind for DockData {
    fn bind(&self, statement: &Statement, start_index: i32) -> Result<i32> {
        let next_index = statement.bind(&self.visible, start_index)?;
        let next_index = statement.bind(&self.active_panel, next_index)?;
        statement.bind(&self.zoom, next_index)
    }
}

#[derive(Debug, PartialEq, Clone)]
pub(crate) enum SerializedPaneGroup {
    Group {
        axis: SerializedAxis,
        flexes: Option<Vec<f32>>,
        children: Vec<SerializedPaneGroup>,
    },
    Pane(SerializedPane),
}

#[cfg(test)]
impl Default for SerializedPaneGroup {
    fn default() -> Self {
        Self::Pane(SerializedPane {
            children: vec![SerializedItem::default()],
            active: false,
        })
    }
}

impl SerializedPaneGroup {
    #[async_recursion(?Send)]
    pub(crate) async fn deserialize(
        self,
        project: &Model<Project>,
        workspace_id: WorkspaceId,
        workspace: WeakView<Workspace>,
        cx: &mut AsyncWindowContext,
    ) -> Option<(Member, Option<View<Pane>>, Vec<Option<Box<dyn ItemHandle>>>)> {
        match self {
            SerializedPaneGroup::Group {
                axis,
                children,
                flexes,
            } => {
                let mut current_active_pane = None;
                let mut members = Vec::new();
                let mut items = Vec::new();
                for child in children {
                    if let Some((new_member, active_pane, new_items)) = child
                        .deserialize(project, workspace_id, workspace.clone(), cx)
                        .await
                    {
                        members.push(new_member);
                        items.extend(new_items);
                        current_active_pane = current_active_pane.or(active_pane);
                    }
                }

                if members.is_empty() {
                    return None;
                }

                if members.len() == 1 {
                    return Some((members.remove(0), current_active_pane, items));
                }

                Some((
                    Member::Axis(PaneAxis::load(axis.0, members, flexes)),
                    current_active_pane,
                    items,
                ))
            }
            SerializedPaneGroup::Pane(serialized_pane) => {
                let pane = workspace
                    .update(cx, |workspace, cx| workspace.add_pane(cx).downgrade())
                    .log_err()?;
                let active = serialized_pane.active;
                let new_items = serialized_pane
                    .deserialize_to(project, &pane, workspace_id, workspace.clone(), cx)
                    .await
                    .log_err()?;

                if pane.update(cx, |pane, _| pane.items_len() != 0).log_err()? {
                    let pane = pane.upgrade()?;
                    Some((Member::Pane(pane.clone()), active.then(|| pane), new_items))
                } else {
                    let pane = pane.upgrade()?;
                    workspace
                        .update(cx, |workspace, cx| workspace.force_remove_pane(&pane, cx))
                        .log_err()?;
                    None
                }
            }
        }
    }
}

#[derive(Debug, PartialEq, Eq, Default, Clone)]
pub struct SerializedPane {
    pub(crate) active: bool,
    pub(crate) children: Vec<SerializedItem>,
}

impl SerializedPane {
    pub fn new(children: Vec<SerializedItem>, active: bool) -> Self {
        SerializedPane { children, active }
    }

    pub async fn deserialize_to(
        &self,
        project: &Model<Project>,
        pane: &WeakView<Pane>,
        workspace_id: WorkspaceId,
        workspace: WeakView<Workspace>,
        cx: &mut AsyncWindowContext,
    ) -> Result<Vec<Option<Box<dyn ItemHandle>>>> {
        let mut item_tasks = Vec::new();
        let mut active_item_index = None;
        let mut preview_item_index = None;
        for (index, item) in self.children.iter().enumerate() {
            let project = project.clone();
            item_tasks.push(pane.update(cx, |_, cx| {
                SerializableItemRegistry::deserialize(
                    &item.kind,
                    project,
                    workspace.clone(),
                    workspace_id,
                    item.item_id,
                    cx,
                )
            })?);
            if item.active {
                active_item_index = Some(index);
            }
            if item.preview {
                preview_item_index = Some(index);
            }
        }

        let mut items = Vec::new();
        for item_handle in futures::future::join_all(item_tasks).await {
            let item_handle = item_handle.log_err();
            items.push(item_handle.clone());

            if let Some(item_handle) = item_handle {
                pane.update(cx, |pane, cx| {
                    pane.add_item(item_handle.clone(), true, true, None, cx);
                })?;
            }
        }

        if let Some(active_item_index) = active_item_index {
            pane.update(cx, |pane, cx| {
                pane.activate_item(active_item_index, false, false, cx);
            })?;
        }

        if let Some(preview_item_index) = preview_item_index {
            pane.update(cx, |pane, cx| {
                if let Some(item) = pane.item_for_index(preview_item_index) {
                    pane.set_preview_item_id(Some(item.item_id()), cx);
                }
            })?;
        }

        anyhow::Ok(items)
    }
}

pub type GroupId = i64;
pub type PaneId = i64;
pub type ItemId = u64;

#[derive(Debug, PartialEq, Eq, Clone)]
pub struct SerializedItem {
    pub kind: Arc<str>,
    pub item_id: ItemId,
    pub active: bool,
    pub preview: bool,
}

impl SerializedItem {
    pub fn new(kind: impl AsRef<str>, item_id: ItemId, active: bool, preview: bool) -> Self {
        Self {
            kind: Arc::from(kind.as_ref()),
            item_id,
            active,
            preview,
        }
    }
}

#[cfg(test)]
impl Default for SerializedItem {
    fn default() -> Self {
        SerializedItem {
            kind: Arc::from("Terminal"),
            item_id: 100000,
            active: false,
            preview: false,
        }
    }
}

impl StaticColumnCount for SerializedItem {
    fn column_count() -> usize {
        4
    }
}
impl Bind for &SerializedItem {
    fn bind(&self, statement: &Statement, start_index: i32) -> Result<i32> {
        let next_index = statement.bind(&self.kind, start_index)?;
        let next_index = statement.bind(&self.item_id, next_index)?;
        let next_index = statement.bind(&self.active, next_index)?;
        statement.bind(&self.preview, next_index)
    }
}

impl Column for SerializedItem {
    fn column(statement: &mut Statement, start_index: i32) -> Result<(Self, i32)> {
        let (kind, next_index) = Arc::<str>::column(statement, start_index)?;
        let (item_id, next_index) = ItemId::column(statement, next_index)?;
        let (active, next_index) = bool::column(statement, next_index)?;
        let (preview, next_index) = bool::column(statement, next_index)?;
        Ok((
            SerializedItem {
                kind,
                item_id,
                active,
                preview,
            },
            next_index,
        ))
    }
}

#[cfg(test)]
mod tests {
    use super::*;

    #[test]
    fn test_serialize_local_paths() {
        let paths = vec!["b", "a", "c"];
        let serialized = SerializedWorkspaceLocation::from_local_paths(paths);

        assert_eq!(
            serialized,
            SerializedWorkspaceLocation::Local(
                LocalPaths::new(vec!["a", "b", "c"]),
                LocalPathsOrder::new(vec![1, 0, 2])
            )
        );
    }
}<|MERGE_RESOLUTION|>--- conflicted
+++ resolved
@@ -218,12 +218,9 @@
     pub(crate) display: Option<Uuid>,
     pub(crate) docks: DockStructure,
     pub(crate) session_id: Option<String>,
-<<<<<<< HEAD
     /// The key of this hashmap is an absolute worktree path that owns the breakpoint
     pub(crate) breakpoints: HashMap<Arc<Path>, Vec<SerializedBreakpoint>>,
-=======
     pub(crate) window_id: Option<u64>,
->>>>>>> f4af5afe
 }
 
 #[derive(Debug, PartialEq, Clone, Default)]
