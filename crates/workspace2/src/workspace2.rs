#![allow(unused_variables, dead_code, unused_mut)]
// todo!() this is to make transition easier.

pub mod dock;
pub mod item;
pub mod notifications;
pub mod pane;
pub mod pane_group;
mod persistence;
pub mod searchable;
// todo!()
// pub mod shared_screen;
mod modal_layer;
mod status_bar;
mod toolbar;
mod workspace_settings;

pub use crate::persistence::{
    model::{
        DockData, DockStructure, ItemId, SerializedItem, SerializedPane, SerializedPaneGroup,
        SerializedWorkspace,
    },
    WorkspaceDb,
};
use anyhow::{anyhow, Context as _, Result};
use call2::ActiveCall;
use client2::{
    proto::{self, PeerId},
    Client, TypedEnvelope, UserStore,
};
use collections::{hash_map, HashMap, HashSet};
use dock::{Dock, DockPosition, Panel, PanelButtons, PanelHandle as _};
use futures::{
    channel::{mpsc, oneshot},
    future::try_join_all,
    Future, FutureExt, StreamExt,
};
use gpui::{
    actions, div, point, rems, size, Action, AnyModel, AnyView, AnyWeakView, AppContext,
    AsyncAppContext, AsyncWindowContext, Bounds, Component, Div, Entity, EntityId, EventEmitter,
    FocusHandle, GlobalPixels, KeyContext, Model, ModelContext, ParentElement, Point, Render, Size,
    StatefulInteractive, StatelessInteractive, StatelessInteractivity, Styled, Subscription, Task,
    View, ViewContext, VisualContext, WeakView, WindowBounds, WindowContext, WindowHandle,
    WindowOptions,
};
use item::{FollowableItem, FollowableItemHandle, Item, ItemHandle, ItemSettings, ProjectItem};
use itertools::Itertools;
use language2::LanguageRegistry;
use lazy_static::lazy_static;
pub use modal_layer::*;
use node_runtime::NodeRuntime;
use notifications::{simple_message_notification::MessageNotification, NotificationHandle};
pub use pane::*;
pub use pane_group::*;
use persistence::{model::WorkspaceLocation, DB};
use postage::stream::Stream;
use project2::{Project, ProjectEntryId, ProjectPath, Worktree};
use serde::Deserialize;
use settings2::Settings;
use status_bar::StatusBar;
pub use status_bar::StatusItemView;
use std::{
    any::TypeId,
    borrow::Cow,
    env,
    path::{Path, PathBuf},
    sync::{atomic::AtomicUsize, Arc},
    time::Duration,
};
use theme2::ActiveTheme;
pub use toolbar::{ToolbarItemLocation, ToolbarItemView};
use ui::{h_stack, Label};
use util::ResultExt;
use uuid::Uuid;
use workspace_settings::{AutosaveSetting, WorkspaceSettings};

lazy_static! {
    static ref ZED_WINDOW_SIZE: Option<Size<GlobalPixels>> = env::var("ZED_WINDOW_SIZE")
        .ok()
        .as_deref()
        .and_then(parse_pixel_size_env_var);
    static ref ZED_WINDOW_POSITION: Option<Point<GlobalPixels>> = env::var("ZED_WINDOW_POSITION")
        .ok()
        .as_deref()
        .and_then(parse_pixel_position_env_var);
}

// #[derive(Clone, PartialEq)]
// pub struct RemoveWorktreeFromProject(pub WorktreeId);

actions!(
    Open,
    NewFile,
    NewWindow,
    CloseWindow,
    CloseInactiveTabsAndPanes,
    AddFolderToProject,
    Unfollow,
    SaveAs,
    ReloadActiveItem,
    ActivatePreviousPane,
    ActivateNextPane,
    FollowNextCollaborator,
    NewTerminal,
    NewCenterTerminal,
    ToggleTerminalFocus,
    NewSearch,
    Feedback,
    Restart,
    Welcome,
    ToggleZoom,
    ToggleLeftDock,
    ToggleRightDock,
    ToggleBottomDock,
    CloseAllDocks,
);

// #[derive(Clone, PartialEq)]
// pub struct OpenPaths {
//     pub paths: Vec<PathBuf>,
// }

// #[derive(Clone, Deserialize, PartialEq)]
// pub struct ActivatePane(pub usize);

// #[derive(Clone, Deserialize, PartialEq)]
// pub struct ActivatePaneInDirection(pub SplitDirection);

// #[derive(Clone, Deserialize, PartialEq)]
// pub struct SwapPaneInDirection(pub SplitDirection);

// #[derive(Clone, Deserialize, PartialEq)]
// pub struct NewFileInDirection(pub SplitDirection);

// #[derive(Clone, PartialEq, Debug, Deserialize)]
// #[serde(rename_all = "camelCase")]
// pub struct SaveAll {
//     pub save_intent: Option<SaveIntent>,
// }

// #[derive(Clone, PartialEq, Debug, Deserialize)]
// #[serde(rename_all = "camelCase")]
// pub struct Save {
//     pub save_intent: Option<SaveIntent>,
// }

// #[derive(Clone, PartialEq, Debug, Deserialize, Default)]
// #[serde(rename_all = "camelCase")]
// pub struct CloseAllItemsAndPanes {
//     pub save_intent: Option<SaveIntent>,
// }

#[derive(Deserialize)]
pub struct Toast {
    id: usize,
    msg: Cow<'static, str>,
    #[serde(skip)]
    on_click: Option<(Cow<'static, str>, Arc<dyn Fn(&mut WindowContext)>)>,
}

impl Toast {
    pub fn new<I: Into<Cow<'static, str>>>(id: usize, msg: I) -> Self {
        Toast {
            id,
            msg: msg.into(),
            on_click: None,
        }
    }

    pub fn on_click<F, M>(mut self, message: M, on_click: F) -> Self
    where
        M: Into<Cow<'static, str>>,
        F: Fn(&mut WindowContext) + 'static,
    {
        self.on_click = Some((message.into(), Arc::new(on_click)));
        self
    }
}

impl PartialEq for Toast {
    fn eq(&self, other: &Self) -> bool {
        self.id == other.id
            && self.msg == other.msg
            && self.on_click.is_some() == other.on_click.is_some()
    }
}

impl Clone for Toast {
    fn clone(&self) -> Self {
        Toast {
            id: self.id,
            msg: self.msg.to_owned(),
            on_click: self.on_click.clone(),
        }
    }
}

// #[derive(Clone, Deserialize, PartialEq)]
// pub struct OpenTerminal {
//     pub working_directory: PathBuf,
// }

// impl_actions!(
//     workspace,
//     [
//         ActivatePane,
//         ActivatePaneInDirection,
//         SwapPaneInDirection,
//         NewFileInDirection,
//         Toast,
//         OpenTerminal,
//         SaveAll,
//         Save,
//         CloseAllItemsAndPanes,
//     ]
// );

pub type WorkspaceId = i64;

pub fn init_settings(cx: &mut AppContext) {
    WorkspaceSettings::register(cx);
    ItemSettings::register(cx);
}

pub fn init(app_state: Arc<AppState>, cx: &mut AppContext) {
    init_settings(cx);
    pane::init(cx);
    notifications::init(cx);

    //     cx.add_global_action({
    //         let app_state = Arc::downgrade(&app_state);
    //         move |_: &Open, cx: &mut AppContext| {
    //             let mut paths = cx.prompt_for_paths(PathPromptOptions {
    //                 files: true,
    //                 directories: true,
    //                 multiple: true,
    //             });

    //             if let Some(app_state) = app_state.upgrade() {
    //                 cx.spawn(move |mut cx| async move {
    //                     if let Some(paths) = paths.recv().await.flatten() {
    //                         cx.update(|cx| {
    //                             open_paths(&paths, &app_state, None, cx).detach_and_log_err(cx)
    //                         });
    //                     }
    //                 })
    //                 .detach();
    //             }
    //         }
    //     });
}

type ProjectItemBuilders =
    HashMap<TypeId, fn(Model<Project>, AnyModel, &mut ViewContext<Pane>) -> Box<dyn ItemHandle>>;
pub fn register_project_item<I: ProjectItem>(cx: &mut AppContext) {
    let builders = cx.default_global::<ProjectItemBuilders>();
    builders.insert(TypeId::of::<I::Item>(), |project, model, cx| {
        let item = model.downcast::<I::Item>().unwrap();
        Box::new(cx.build_view(|cx| I::for_project_item(project, item, cx)))
    });
}

type FollowableItemBuilder = fn(
    View<Pane>,
    View<Workspace>,
    ViewId,
    &mut Option<proto::view::Variant>,
    &mut AppContext,
) -> Option<Task<Result<Box<dyn FollowableItemHandle>>>>;
type FollowableItemBuilders = HashMap<
    TypeId,
    (
        FollowableItemBuilder,
        fn(&AnyView) -> Box<dyn FollowableItemHandle>,
    ),
>;
pub fn register_followable_item<I: FollowableItem>(cx: &mut AppContext) {
    let builders = cx.default_global::<FollowableItemBuilders>();
    builders.insert(
        TypeId::of::<I>(),
        (
            |pane, workspace, id, state, cx| {
                I::from_state_proto(pane, workspace, id, state, cx).map(|task| {
                    cx.foreground_executor()
                        .spawn(async move { Ok(Box::new(task.await?) as Box<_>) })
                })
            },
            |this| Box::new(this.clone().downcast::<I>().unwrap()),
        ),
    );
}

type ItemDeserializers = HashMap<
    Arc<str>,
    fn(
        Model<Project>,
        WeakView<Workspace>,
        WorkspaceId,
        ItemId,
        &mut ViewContext<Pane>,
    ) -> Task<Result<Box<dyn ItemHandle>>>,
>;
pub fn register_deserializable_item<I: Item>(cx: &mut AppContext) {
    if let Some(serialized_item_kind) = I::serialized_item_kind() {
        let deserializers = cx.default_global::<ItemDeserializers>();
        deserializers.insert(
            Arc::from(serialized_item_kind),
            |project, workspace, workspace_id, item_id, cx| {
                let task = I::deserialize(project, workspace, workspace_id, item_id, cx);
                cx.foreground_executor()
                    .spawn(async { Ok(Box::new(task.await?) as Box<_>) })
            },
        );
    }
}

pub struct AppState {
    pub languages: Arc<LanguageRegistry>,
    pub client: Arc<Client>,
    pub user_store: Model<UserStore>,
    pub workspace_store: Model<WorkspaceStore>,
    pub fs: Arc<dyn fs2::Fs>,
    pub build_window_options:
        fn(Option<WindowBounds>, Option<Uuid>, &mut AppContext) -> WindowOptions,
    pub initialize_workspace: fn(
        WeakView<Workspace>,
        bool,
        Arc<AppState>,
        AsyncWindowContext,
    ) -> Task<anyhow::Result<()>>,
    pub node_runtime: Arc<dyn NodeRuntime>,
}

pub struct WorkspaceStore {
    workspaces: HashSet<WindowHandle<Workspace>>,
    followers: Vec<Follower>,
    client: Arc<Client>,
    _subscriptions: Vec<client2::Subscription>,
}

#[derive(PartialEq, Eq, PartialOrd, Ord, Debug)]
struct Follower {
    project_id: Option<u64>,
    peer_id: PeerId,
}

impl AppState {
    #[cfg(any(test, feature = "test-support"))]
    pub fn test(cx: &mut AppContext) -> Arc<Self> {
        use gpui::Context;
        use node_runtime::FakeNodeRuntime;
        use settings2::SettingsStore;

        if !cx.has_global::<SettingsStore>() {
            let settings_store = SettingsStore::test(cx);
            cx.set_global(settings_store);
        }

        let fs = fs2::FakeFs::new(cx.background_executor().clone());
        let languages = Arc::new(LanguageRegistry::test());
        let http_client = util::http::FakeHttpClient::with_404_response();
        let client = Client::new(http_client.clone(), cx);
        let user_store = cx.build_model(|cx| UserStore::new(client.clone(), http_client, cx));
        let workspace_store = cx.build_model(|cx| WorkspaceStore::new(client.clone(), cx));

        theme2::init(cx);
        client2::init(&client, cx);
        crate::init_settings(cx);

        Arc::new(Self {
            client,
            fs,
            languages,
            user_store,
            workspace_store,
            node_runtime: FakeNodeRuntime::new(),
            initialize_workspace: |_, _, _, _| Task::ready(Ok(())),
            build_window_options: |_, _, _| Default::default(),
        })
    }
}

struct DelayedDebouncedEditAction {
    task: Option<Task<()>>,
    cancel_channel: Option<oneshot::Sender<()>>,
}

impl DelayedDebouncedEditAction {
    fn new() -> DelayedDebouncedEditAction {
        DelayedDebouncedEditAction {
            task: None,
            cancel_channel: None,
        }
    }

    fn fire_new<F>(&mut self, delay: Duration, cx: &mut ViewContext<Workspace>, func: F)
    where
        F: 'static + Send + FnOnce(&mut Workspace, &mut ViewContext<Workspace>) -> Task<Result<()>>,
    {
        if let Some(channel) = self.cancel_channel.take() {
            _ = channel.send(());
        }

        let (sender, mut receiver) = oneshot::channel::<()>();
        self.cancel_channel = Some(sender);

        let previous_task = self.task.take();
        self.task = Some(cx.spawn(move |workspace, mut cx| async move {
            let mut timer = cx.background_executor().timer(delay).fuse();
            if let Some(previous_task) = previous_task {
                previous_task.await;
            }

            futures::select_biased! {
                _ = receiver => return,
                    _ = timer => {}
            }

            if let Some(result) = workspace
                .update(&mut cx, |workspace, cx| (func)(workspace, cx))
                .log_err()
            {
                result.await.log_err();
            }
        }));
    }
}

pub enum Event {
    PaneAdded(View<Pane>),
    ContactRequestedJoin(u64),
    WorkspaceCreated(WeakView<Workspace>),
}

pub struct Workspace {
    weak_self: WeakView<Self>,
    focus_handle: FocusHandle,
    workspace_actions: Vec<
        Box<
            dyn Fn(
                Div<Workspace, StatelessInteractivity<Workspace>>,
            ) -> Div<Workspace, StatelessInteractivity<Workspace>>,
        >,
    >,
    zoomed: Option<AnyWeakView>,
    zoomed_position: Option<DockPosition>,
    center: PaneGroup,
    left_dock: View<Dock>,
    bottom_dock: View<Dock>,
    right_dock: View<Dock>,
    panes: Vec<View<Pane>>,
    panes_by_item: HashMap<EntityId, WeakView<Pane>>,
    active_pane: View<Pane>,
    last_active_center_pane: Option<WeakView<Pane>>,
    last_active_view_id: Option<proto::ViewId>,
    status_bar: View<StatusBar>,
    modal_layer: View<ModalLayer>,
    //     titlebar_item: Option<AnyViewHandle>,
    notifications: Vec<(TypeId, usize, Box<dyn NotificationHandle>)>,
    project: Model<Project>,
    follower_states: HashMap<View<Pane>, FollowerState>,
    last_leaders_by_pane: HashMap<WeakView<Pane>, PeerId>,
    window_edited: bool,
    active_call: Option<(Model<ActiveCall>, Vec<Subscription>)>,
    leader_updates_tx: mpsc::UnboundedSender<(PeerId, proto::UpdateFollowers)>,
    database_id: WorkspaceId,
    app_state: Arc<AppState>,
    subscriptions: Vec<Subscription>,
    _apply_leader_updates: Task<Result<()>>,
    _observe_current_user: Task<Result<()>>,
    _schedule_serialize: Option<Task<()>>,
    pane_history_timestamp: Arc<AtomicUsize>,
}

#[derive(Copy, Clone, Debug, PartialEq, Eq, Hash)]
pub struct ViewId {
    pub creator: PeerId,
    pub id: u64,
}

#[derive(Default)]
struct FollowerState {
    leader_id: PeerId,
    active_view_id: Option<ViewId>,
    items_by_leader_view_id: HashMap<ViewId, Box<dyn FollowableItemHandle>>,
}

enum WorkspaceBounds {}

impl Workspace {
    pub fn new(
        workspace_id: WorkspaceId,
        project: Model<Project>,
        app_state: Arc<AppState>,
        cx: &mut ViewContext<Self>,
    ) -> Self {
        cx.observe(&project, |_, _, cx| cx.notify()).detach();
        cx.subscribe(&project, move |this, _, event, cx| {
            match event {
                project2::Event::RemoteIdChanged(_) => {
                    this.update_window_title(cx);
                }

                project2::Event::CollaboratorLeft(peer_id) => {
                    this.collaborator_left(*peer_id, cx);
                }

                project2::Event::WorktreeRemoved(_) | project2::Event::WorktreeAdded => {
                    this.update_window_title(cx);
                    this.serialize_workspace(cx);
                }

                project2::Event::DisconnectedFromHost => {
                    this.update_window_edited(cx);
                    cx.blur();
                }

                project2::Event::Closed => {
                    cx.remove_window();
                }

                project2::Event::DeletedEntry(entry_id) => {
                    for pane in this.panes.iter() {
                        pane.update(cx, |pane, cx| {
                            pane.handle_deleted_project_item(*entry_id, cx)
                        });
                    }
                }

                project2::Event::Notification(message) => this.show_notification(0, cx, |cx| {
                    cx.build_view(|_| MessageNotification::new(message.clone()))
                }),

                _ => {}
            }
            cx.notify()
        })
        .detach();

        let weak_handle = cx.view().downgrade();
        let pane_history_timestamp = Arc::new(AtomicUsize::new(0));

        let center_pane = cx.build_view(|cx| {
            Pane::new(
                weak_handle.clone(),
                project.clone(),
                pane_history_timestamp.clone(),
                cx,
            )
        });
        cx.subscribe(&center_pane, Self::handle_pane_event).detach();
        // todo!()
        // cx.focus(&center_pane);
        cx.emit(Event::PaneAdded(center_pane.clone()));

        let window_handle = cx.window_handle().downcast::<Workspace>().unwrap();
        app_state.workspace_store.update(cx, |store, _| {
            store.workspaces.insert(window_handle);
        });

        let mut current_user = app_state.user_store.read(cx).watch_current_user();
        let mut connection_status = app_state.client.status();
        let _observe_current_user = cx.spawn(|this, mut cx| async move {
            current_user.next().await;
            connection_status.next().await;
            let mut stream =
                Stream::map(current_user, drop).merge(Stream::map(connection_status, drop));

            while stream.recv().await.is_some() {
                this.update(&mut cx, |_, cx| cx.notify())?;
            }
            anyhow::Ok(())
        });

        // All leader updates are enqueued and then processed in a single task, so
        // that each asynchronous operation can be run in order.
        let (leader_updates_tx, mut leader_updates_rx) =
            mpsc::unbounded::<(PeerId, proto::UpdateFollowers)>();
        let _apply_leader_updates = cx.spawn(|this, mut cx| async move {
            while let Some((leader_id, update)) = leader_updates_rx.next().await {
                Self::process_leader_update(&this, leader_id, update, &mut cx)
                    .await
                    .log_err();
            }

            Ok(())
        });

        cx.emit(Event::WorkspaceCreated(weak_handle.clone()));

        let left_dock = cx.build_view(|_| Dock::new(DockPosition::Left));
        let bottom_dock = cx.build_view(|_| Dock::new(DockPosition::Bottom));
        let right_dock = cx.build_view(|_| Dock::new(DockPosition::Right));
        let left_dock_buttons =
            cx.build_view(|cx| PanelButtons::new(left_dock.clone(), weak_handle.clone(), cx));
        let bottom_dock_buttons =
            cx.build_view(|cx| PanelButtons::new(bottom_dock.clone(), weak_handle.clone(), cx));
        let right_dock_buttons =
            cx.build_view(|cx| PanelButtons::new(right_dock.clone(), weak_handle.clone(), cx));
        let status_bar = cx.build_view(|cx| {
            let mut status_bar = StatusBar::new(&center_pane.clone(), cx);
            status_bar.add_left_item(left_dock_buttons, cx);
            status_bar.add_right_item(right_dock_buttons, cx);
            status_bar.add_right_item(bottom_dock_buttons, cx);
            status_bar
        });

        let workspace_handle = cx.view().downgrade();
        let modal_layer = cx.build_view(|cx| ModalLayer::new());

        // todo!()
        // cx.update_default_global::<DragAndDrop<Workspace>, _, _>(|drag_and_drop, _| {
        //     drag_and_drop.register_container(weak_handle.clone());
        // });

        let mut active_call = None;
        if cx.has_global::<Model<ActiveCall>>() {
            let call = cx.global::<Model<ActiveCall>>().clone();
            let mut subscriptions = Vec::new();
            subscriptions.push(cx.subscribe(&call, Self::on_active_call_event));
            active_call = Some((call, subscriptions));
        }

        let subscriptions = vec![
            cx.observe_window_activation(Self::on_window_activation_changed),
            cx.observe_window_bounds(move |_, cx| {
                if let Some(display) = cx.display() {
                    // Transform fixed bounds to be stored in terms of the containing display
                    let mut bounds = cx.window_bounds();
                    if let WindowBounds::Fixed(window_bounds) = &mut bounds {
                        let display_bounds = display.bounds();
                        window_bounds.origin.x -= display_bounds.origin.x;
                        window_bounds.origin.y -= display_bounds.origin.y;
                    }

                    if let Some(display_uuid) = display.uuid().log_err() {
                        cx.background_executor()
                            .spawn(DB.set_window_bounds(workspace_id, bounds, display_uuid))
                            .detach_and_log_err(cx);
                    }
                }
                cx.notify();
            }),
            cx.observe(&left_dock, |this, _, cx| {
                this.serialize_workspace(cx);
                cx.notify();
            }),
            cx.observe(&bottom_dock, |this, _, cx| {
                this.serialize_workspace(cx);
                cx.notify();
            }),
            cx.observe(&right_dock, |this, _, cx| {
                this.serialize_workspace(cx);
                cx.notify();
            }),
        ];

        cx.defer(|this, cx| this.update_window_title(cx));
        Workspace {
            weak_self: weak_handle.clone(),
            focus_handle: cx.focus_handle(),
            zoomed: None,
            zoomed_position: None,
            center: PaneGroup::new(center_pane.clone()),
            panes: vec![center_pane.clone()],
            panes_by_item: Default::default(),
            active_pane: center_pane.clone(),
            last_active_center_pane: Some(center_pane.downgrade()),
            last_active_view_id: None,
            status_bar,
            modal_layer,
            // titlebar_item: None,
            notifications: Default::default(),
            left_dock,
            bottom_dock,
            right_dock,
            project: project.clone(),
            follower_states: Default::default(),
            last_leaders_by_pane: Default::default(),
            window_edited: false,
            active_call,
            database_id: workspace_id,
            app_state,
            _observe_current_user,
            _apply_leader_updates,
            _schedule_serialize: None,
            leader_updates_tx,
            subscriptions,
            pane_history_timestamp,
            workspace_actions: Default::default(),
        }
    }

    fn new_local(
        abs_paths: Vec<PathBuf>,
        app_state: Arc<AppState>,
        _requesting_window: Option<WindowHandle<Workspace>>,
        cx: &mut AppContext,
    ) -> Task<
        anyhow::Result<(
            WindowHandle<Workspace>,
            Vec<Option<Result<Box<dyn ItemHandle>, anyhow::Error>>>,
        )>,
    > {
        let project_handle = Project::local(
            app_state.client.clone(),
            app_state.node_runtime.clone(),
            app_state.user_store.clone(),
            app_state.languages.clone(),
            app_state.fs.clone(),
            cx,
        );

        cx.spawn(|mut cx| async move {
            let serialized_workspace: Option<SerializedWorkspace> = None; //persistence::DB.workspace_for_roots(&abs_paths.as_slice());

            let paths_to_open = Arc::new(abs_paths);

            // Get project paths for all of the abs_paths
            let mut worktree_roots: HashSet<Arc<Path>> = Default::default();
            let mut project_paths: Vec<(PathBuf, Option<ProjectPath>)> =
                Vec::with_capacity(paths_to_open.len());
            for path in paths_to_open.iter().cloned() {
                if let Some((worktree, project_entry)) = cx
                    .update(|cx| {
                        Workspace::project_path_for_path(project_handle.clone(), &path, true, cx)
                    })?
                    .await
                    .log_err()
                {
                    worktree_roots.extend(worktree.update(&mut cx, |tree, _| tree.abs_path()).ok());
                    project_paths.push((path, Some(project_entry)));
                } else {
                    project_paths.push((path, None));
                }
            }

            let workspace_id = if let Some(serialized_workspace) = serialized_workspace.as_ref() {
                serialized_workspace.id
            } else {
                DB.next_id().await.unwrap_or(0)
            };

            // todo!()
            let window = /*if let Some(window) = requesting_window {
                cx.update_window(window.into(), |old_workspace, cx| {
                    cx.replace_root_view(|cx| {
                        Workspace::new(workspace_id, project_handle.clone(), app_state.clone(), cx)
                    });
                });
                window
                } else */ {
                let window_bounds_override = window_bounds_env_override(&cx);
                let (bounds, display) = if let Some(bounds) = window_bounds_override {
                    (Some(bounds), None)
                } else {
                    serialized_workspace
                        .as_ref()
                        .and_then(|serialized_workspace| {
                            let serialized_display = serialized_workspace.display?;
                            let mut bounds = serialized_workspace.bounds?;

                            // Stored bounds are relative to the containing display.
                            // So convert back to global coordinates if that screen still exists
                            if let WindowBounds::Fixed(mut window_bounds) = bounds {
                                let screen =
                                    cx.update(|cx|
                                        cx.displays()
                                            .into_iter()
                                            .find(|display| display.uuid().ok() == Some(serialized_display))
                                    ).ok()??;
                                let screen_bounds = screen.bounds();
                                window_bounds.origin.x += screen_bounds.origin.x;
                                window_bounds.origin.y += screen_bounds.origin.y;
                                bounds = WindowBounds::Fixed(window_bounds);
                            }

                            Some((bounds, serialized_display))
                        })
                        .unzip()
                };

                // Use the serialized workspace to construct the new window
                let options =
                    cx.update(|cx| (app_state.build_window_options)(bounds, display, cx))?;

                cx.open_window(options, {
                    let app_state = app_state.clone();
                    let workspace_id = workspace_id.clone();
                    let project_handle = project_handle.clone();
                    move |cx| {
                        cx.build_view(|cx| {
                            Workspace::new(workspace_id, project_handle, app_state, cx)
                        })
                    }
                })?
            };

            // todo!() Ask how to do this
            let weak_view = window.update(&mut cx, |_, cx| cx.view().downgrade())?;
            let async_cx = window.update(&mut cx, |_, cx| cx.to_async())?;

            (app_state.initialize_workspace)(
                weak_view,
                serialized_workspace.is_some(),
                app_state.clone(),
                async_cx,
            )
            .await
            .log_err();

            window
                .update(&mut cx, |_, cx| cx.activate_window())
                .log_err();

            notify_if_database_failed(window, &mut cx);
            let opened_items = window
                .update(&mut cx, |_workspace, cx| {
                    open_items(
                        serialized_workspace,
                        project_paths,
                        app_state,
                        cx,
                    )
                })?
                .await
                .unwrap_or_default();

            Ok((window, opened_items))
        })
    }

    pub fn weak_handle(&self) -> WeakView<Self> {
        self.weak_self.clone()
    }

    pub fn left_dock(&self) -> &View<Dock> {
        &self.left_dock
    }

    pub fn bottom_dock(&self) -> &View<Dock> {
        &self.bottom_dock
    }

    pub fn right_dock(&self) -> &View<Dock> {
        &self.right_dock
    }

    pub fn add_panel<T: Panel>(&mut self, panel: View<T>, cx: &mut ViewContext<Self>) {
        let dock = match panel.position(cx) {
            DockPosition::Left => &self.left_dock,
            DockPosition::Bottom => &self.bottom_dock,
            DockPosition::Right => &self.right_dock,
        };

        dock.update(cx, |dock, cx| dock.add_panel(panel, cx));
    }

    pub fn status_bar(&self) -> &View<StatusBar> {
        &self.status_bar
    }

    pub fn app_state(&self) -> &Arc<AppState> {
        &self.app_state
    }

    pub fn user_store(&self) -> &Model<UserStore> {
        &self.app_state.user_store
    }

    pub fn project(&self) -> &Model<Project> {
        &self.project
    }

    pub fn recent_navigation_history(
        &self,
        limit: Option<usize>,
        cx: &AppContext,
    ) -> Vec<(ProjectPath, Option<PathBuf>)> {
        let mut abs_paths_opened: HashMap<PathBuf, HashSet<ProjectPath>> = HashMap::default();
        let mut history: HashMap<ProjectPath, (Option<PathBuf>, usize)> = HashMap::default();
        for pane in &self.panes {
            let pane = pane.read(cx);
            pane.nav_history()
                .for_each_entry(cx, |entry, (project_path, fs_path)| {
                    if let Some(fs_path) = &fs_path {
                        abs_paths_opened
                            .entry(fs_path.clone())
                            .or_default()
                            .insert(project_path.clone());
                    }
                    let timestamp = entry.timestamp;
                    match history.entry(project_path) {
                        hash_map::Entry::Occupied(mut entry) => {
                            let (_, old_timestamp) = entry.get();
                            if &timestamp > old_timestamp {
                                entry.insert((fs_path, timestamp));
                            }
                        }
                        hash_map::Entry::Vacant(entry) => {
                            entry.insert((fs_path, timestamp));
                        }
                    }
                });
        }

        history
            .into_iter()
            .sorted_by_key(|(_, (_, timestamp))| *timestamp)
            .map(|(project_path, (fs_path, _))| (project_path, fs_path))
            .rev()
            .filter(|(history_path, abs_path)| {
                let latest_project_path_opened = abs_path
                    .as_ref()
                    .and_then(|abs_path| abs_paths_opened.get(abs_path))
                    .and_then(|project_paths| {
                        project_paths
                            .iter()
                            .max_by(|b1, b2| b1.worktree_id.cmp(&b2.worktree_id))
                    });

                match latest_project_path_opened {
                    Some(latest_project_path_opened) => latest_project_path_opened == history_path,
                    None => true,
                }
            })
            .take(limit.unwrap_or(usize::MAX))
            .collect()
    }

    fn navigate_history(
        &mut self,
        pane: WeakView<Pane>,
        mode: NavigationMode,
        cx: &mut ViewContext<Workspace>,
    ) -> Task<Result<()>> {
        let to_load = if let Some(pane) = pane.upgrade() {
            // todo!("focus")
            // cx.focus(&pane);

            pane.update(cx, |pane, cx| {
                loop {
                    // Retrieve the weak item handle from the history.
                    let entry = pane.nav_history_mut().pop(mode, cx)?;

                    // If the item is still present in this pane, then activate it.
                    if let Some(index) = entry
                        .item
                        .upgrade()
                        .and_then(|v| pane.index_for_item(v.as_ref()))
                    {
                        let prev_active_item_index = pane.active_item_index();
                        pane.nav_history_mut().set_mode(mode);
                        pane.activate_item(index, true, true, cx);
                        pane.nav_history_mut().set_mode(NavigationMode::Normal);

                        let mut navigated = prev_active_item_index != pane.active_item_index();
                        if let Some(data) = entry.data {
                            navigated |= pane.active_item()?.navigate(data, cx);
                        }

                        if navigated {
                            break None;
                        }
                    }
                    // If the item is no longer present in this pane, then retrieve its
                    // project path in order to reopen it.
                    else {
                        break pane
                            .nav_history()
                            .path_for_item(entry.item.id())
                            .map(|(project_path, _)| (project_path, entry));
                    }
                }
            })
        } else {
            None
        };

        if let Some((project_path, entry)) = to_load {
            // If the item was no longer present, then load it again from its previous path.
            let task = self.load_path(project_path, cx);
            cx.spawn(|workspace, mut cx| async move {
                let task = task.await;
                let mut navigated = false;
                if let Some((project_entry_id, build_item)) = task.log_err() {
                    let prev_active_item_id = pane.update(&mut cx, |pane, _| {
                        pane.nav_history_mut().set_mode(mode);
                        pane.active_item().map(|p| p.id())
                    })?;

                    pane.update(&mut cx, |pane, cx| {
                        let item = pane.open_item(project_entry_id, true, cx, build_item);
                        navigated |= Some(item.id()) != prev_active_item_id;
                        pane.nav_history_mut().set_mode(NavigationMode::Normal);
                        if let Some(data) = entry.data {
                            navigated |= item.navigate(data, cx);
                        }
                    })?;
                }

                if !navigated {
                    workspace
                        .update(&mut cx, |workspace, cx| {
                            Self::navigate_history(workspace, pane, mode, cx)
                        })?
                        .await?;
                }

                Ok(())
            })
        } else {
            Task::ready(Ok(()))
        }
    }

    pub fn go_back(
        &mut self,
        pane: WeakView<Pane>,
        cx: &mut ViewContext<Workspace>,
    ) -> Task<Result<()>> {
        self.navigate_history(pane, NavigationMode::GoingBack, cx)
    }

    pub fn go_forward(
        &mut self,
        pane: WeakView<Pane>,
        cx: &mut ViewContext<Workspace>,
    ) -> Task<Result<()>> {
        self.navigate_history(pane, NavigationMode::GoingForward, cx)
    }

    pub fn reopen_closed_item(&mut self, cx: &mut ViewContext<Workspace>) -> Task<Result<()>> {
        self.navigate_history(
            self.active_pane().downgrade(),
            NavigationMode::ReopeningClosedItem,
            cx,
        )
    }

    pub fn client(&self) -> &Client {
        &self.app_state.client
    }

    // todo!()
    // pub fn set_titlebar_item(&mut self, item: AnyViewHandle, cx: &mut ViewContext<Self>) {
    //     self.titlebar_item = Some(item);
    //     cx.notify();
    // }

    // pub fn titlebar_item(&self) -> Option<AnyViewHandle> {
    //     self.titlebar_item.clone()
    // }

    //     /// Call the given callback with a workspace whose project is local.
    //     ///
    //     /// If the given workspace has a local project, then it will be passed
    //     /// to the callback. Otherwise, a new empty window will be created.
    //     pub fn with_local_workspace<T, F>(
    //         &mut self,
    //         cx: &mut ViewContext<Self>,
    //         callback: F,
    //     ) -> Task<Result<T>>
    //     where
    //         T: 'static,
    //         F: 'static + FnOnce(&mut Workspace, &mut ViewContext<Workspace>) -> T,
    //     {
    //         if self.project.read(cx).is_local() {
    //             Task::Ready(Some(Ok(callback(self, cx))))
    //         } else {
    //             let task = Self::new_local(Vec::new(), self.app_state.clone(), None, cx);
    //             cx.spawn(|_vh, mut cx| async move {
    //                 let (workspace, _) = task.await;
    //                 workspace.update(&mut cx, callback)
    //             })
    //         }
    //     }

    pub fn worktrees<'a>(&self, cx: &'a AppContext) -> impl 'a + Iterator<Item = Model<Worktree>> {
        self.project.read(cx).worktrees()
    }

    pub fn visible_worktrees<'a>(
        &self,
        cx: &'a AppContext,
    ) -> impl 'a + Iterator<Item = Model<Worktree>> {
        self.project.read(cx).visible_worktrees(cx)
    }

    pub fn worktree_scans_complete(&self, cx: &AppContext) -> impl Future<Output = ()> + 'static {
        let futures = self
            .worktrees(cx)
            .filter_map(|worktree| worktree.read(cx).as_local())
            .map(|worktree| worktree.scan_complete())
            .collect::<Vec<_>>();
        async move {
            for future in futures {
                future.await;
            }
        }
    }

    //     pub fn close_global(_: &CloseWindow, cx: &mut AppContext) {
    //         cx.spawn(|mut cx| async move {
    //             let window = cx
    //                 .windows()
    //                 .into_iter()
    //                 .find(|window| window.is_active(&cx).unwrap_or(false));
    //             if let Some(window) = window {
    //                 //This can only get called when the window's project connection has been lost
    //                 //so we don't need to prompt the user for anything and instead just close the window
    //                 window.remove(&mut cx);
    //             }
    //         })
    //         .detach();
    //     }

    //     pub fn close(
    //         &mut self,
    //         _: &CloseWindow,
    //         cx: &mut ViewContext<Self>,
    //     ) -> Option<Task<Result<()>>> {
    //         let window = cx.window();
    //         let prepare = self.prepare_to_close(false, cx);
    //         Some(cx.spawn(|_, mut cx| async move {
    //             if prepare.await? {
    //                 window.remove(&mut cx);
    //             }
    //             Ok(())
    //         }))
    //     }

    //     pub fn prepare_to_close(
    //         &mut self,
    //         quitting: bool,
    //         cx: &mut ViewContext<Self>,
    //     ) -> Task<Result<bool>> {
    //         let active_call = self.active_call().cloned();
    //         let window = cx.window();

    //         cx.spawn(|this, mut cx| async move {
    //             let workspace_count = cx
    //                 .windows()
    //                 .into_iter()
    //                 .filter(|window| window.root_is::<Workspace>())
    //                 .count();

    //             if let Some(active_call) = active_call {
    //                 if !quitting
    //                     && workspace_count == 1
    //                     && active_call.read_with(&cx, |call, _| call.room().is_some())
    //                 {
    //                     let answer = window.prompt(
    //                         PromptLevel::Warning,
    //                         "Do you want to leave the current call?",
    //                         &["Close window and hang up", "Cancel"],
    //                         &mut cx,
    //                     );

    //                     if let Some(mut answer) = answer {
    //                         if answer.next().await == Some(1) {
    //                             return anyhow::Ok(false);
    //                         } else {
    //                             active_call
    //                                 .update(&mut cx, |call, cx| call.hang_up(cx))
    //                                 .await
    //                                 .log_err();
    //                         }
    //                     }
    //                 }
    //             }

    //             Ok(this
    //                 .update(&mut cx, |this, cx| {
    //                     this.save_all_internal(SaveIntent::Close, cx)
    //                 })?
    //                 .await?)
    //         })
    //     }

    //     fn save_all(
    //         &mut self,
    //         action: &SaveAll,
    //         cx: &mut ViewContext<Self>,
    //     ) -> Option<Task<Result<()>>> {
    //         let save_all =
    //             self.save_all_internal(action.save_intent.unwrap_or(SaveIntent::SaveAll), cx);
    //         Some(cx.foreground().spawn(async move {
    //             save_all.await?;
    //             Ok(())
    //         }))
    //     }

    //     fn save_all_internal(
    //         &mut self,
    //         mut save_intent: SaveIntent,
    //         cx: &mut ViewContext<Self>,
    //     ) -> Task<Result<bool>> {
    //         if self.project.read(cx).is_read_only() {
    //             return Task::ready(Ok(true));
    //         }
    //         let dirty_items = self
    //             .panes
    //             .iter()
    //             .flat_map(|pane| {
    //                 pane.read(cx).items().filter_map(|item| {
    //                     if item.is_dirty(cx) {
    //                         Some((pane.downgrade(), item.boxed_clone()))
    //                     } else {
    //                         None
    //                     }
    //                 })
    //             })
    //             .collect::<Vec<_>>();

    //         let project = self.project.clone();
    //         cx.spawn(|workspace, mut cx| async move {
    //             // Override save mode and display "Save all files" prompt
    //             if save_intent == SaveIntent::Close && dirty_items.len() > 1 {
    //                 let mut answer = workspace.update(&mut cx, |_, cx| {
    //                     let prompt = Pane::file_names_for_prompt(
    //                         &mut dirty_items.iter().map(|(_, handle)| handle),
    //                         dirty_items.len(),
    //                         cx,
    //                     );
    //                     cx.prompt(
    //                         PromptLevel::Warning,
    //                         &prompt,
    //                         &["Save all", "Discard all", "Cancel"],
    //                     )
    //                 })?;
    //                 match answer.next().await {
    //                     Some(0) => save_intent = SaveIntent::SaveAll,
    //                     Some(1) => save_intent = SaveIntent::Skip,
    //                     _ => {}
    //                 }
    //             }
    //             for (pane, item) in dirty_items {
    //                 let (singleton, project_entry_ids) =
    //                     cx.read(|cx| (item.is_singleton(cx), item.project_entry_ids(cx)));
    //                 if singleton || !project_entry_ids.is_empty() {
    //                     if let Some(ix) =
    //                         pane.read_with(&cx, |pane, _| pane.index_for_item(item.as_ref()))?
    //                     {
    //                         if !Pane::save_item(
    //                             project.clone(),
    //                             &pane,
    //                             ix,
    //                             &*item,
    //                             save_intent,
    //                             &mut cx,
    //                         )
    //                         .await?
    //                         {
    //                             return Ok(false);
    //                         }
    //                     }
    //                 }
    //             }
    //             Ok(true)
    //         })
    //     }

    //     pub fn open(&mut self, _: &Open, cx: &mut ViewContext<Self>) -> Option<Task<Result<()>>> {
    //         let mut paths = cx.prompt_for_paths(PathPromptOptions {
    //             files: true,
    //             directories: true,
    //             multiple: true,
    //         });

    //         Some(cx.spawn(|this, mut cx| async move {
    //             if let Some(paths) = paths.recv().await.flatten() {
    //                 if let Some(task) = this
    //                     .update(&mut cx, |this, cx| this.open_workspace_for_paths(paths, cx))
    //                     .log_err()
    //                 {
    //                     task.await?
    //                 }
    //             }
    //             Ok(())
    //         }))
    //     }

    //     pub fn open_workspace_for_paths(
    //         &mut self,
    //         paths: Vec<PathBuf>,
    //         cx: &mut ViewContext<Self>,
    //     ) -> Task<Result<()>> {
    //         let window = cx.window().downcast::<Self>();
    //         let is_remote = self.project.read(cx).is_remote();
    //         let has_worktree = self.project.read(cx).worktrees(cx).next().is_some();
    //         let has_dirty_items = self.items(cx).any(|item| item.is_dirty(cx));
    //         let close_task = if is_remote || has_worktree || has_dirty_items {
    //             None
    //         } else {
    //             Some(self.prepare_to_close(false, cx))
    //         };
    //         let app_state = self.app_state.clone();

    //         cx.spawn(|_, mut cx| async move {
    //             let window_to_replace = if let Some(close_task) = close_task {
    //                 if !close_task.await? {
    //                     return Ok(());
    //                 }
    //                 window
    //             } else {
    //                 None
    //             };
    //             cx.update(|cx| open_paths(&paths, &app_state, window_to_replace, cx))
    //                 .await?;
    //             Ok(())
    //         })
    //     }

    #[allow(clippy::type_complexity)]
    pub fn open_paths(
        &mut self,
        mut abs_paths: Vec<PathBuf>,
        visible: bool,
        cx: &mut ViewContext<Self>,
    ) -> Task<Vec<Option<Result<Box<dyn ItemHandle>, anyhow::Error>>>> {
        log::info!("open paths {abs_paths:?}");

        let fs = self.app_state.fs.clone();

        // Sort the paths to ensure we add worktrees for parents before their children.
        abs_paths.sort_unstable();
        cx.spawn(move |this, mut cx| async move {
            let mut tasks = Vec::with_capacity(abs_paths.len());
            for abs_path in &abs_paths {
                let project_path = match this
                    .update(&mut cx, |this, cx| {
                        Workspace::project_path_for_path(
                            this.project.clone(),
                            abs_path,
                            visible,
                            cx,
                        )
                    })
                    .log_err()
                {
                    Some(project_path) => project_path.await.log_err(),
                    None => None,
                };

                let this = this.clone();
                let abs_path = abs_path.clone();
                let fs = fs.clone();
                let task = cx.spawn(move |mut cx| async move {
                    let (worktree, project_path) = project_path?;
                    if fs.is_file(&abs_path).await {
                        Some(
                            this.update(&mut cx, |this, cx| {
                                this.open_path(project_path, None, true, cx)
                            })
                            .log_err()?
                            .await,
                        )
                    } else {
                        this.update(&mut cx, |workspace, cx| {
                            let worktree = worktree.read(cx);
                            let worktree_abs_path = worktree.abs_path();
                            let entry_id = if abs_path == worktree_abs_path.as_ref() {
                                worktree.root_entry()
                            } else {
                                abs_path
                                    .strip_prefix(worktree_abs_path.as_ref())
                                    .ok()
                                    .and_then(|relative_path| {
                                        worktree.entry_for_path(relative_path)
                                    })
                            }
                            .map(|entry| entry.id);
                            if let Some(entry_id) = entry_id {
                                workspace.project.update(cx, |_, cx| {
                                    cx.emit(project2::Event::ActiveEntryChanged(Some(entry_id)));
                                })
                            }
                        })
                        .log_err()?;
                        None
                    }
                });
                tasks.push(task);
            }

            futures::future::join_all(tasks).await
        })
    }

    //     fn add_folder_to_project(&mut self, _: &AddFolderToProject, cx: &mut ViewContext<Self>) {
    //         let mut paths = cx.prompt_for_paths(PathPromptOptions {
    //             files: false,
    //             directories: true,
    //             multiple: true,
    //         });
    //         cx.spawn(|this, mut cx| async move {
    //             if let Some(paths) = paths.recv().await.flatten() {
    //                 let results = this
    //                     .update(&mut cx, |this, cx| this.open_paths(paths, true, cx))?
    //                     .await;
    //                 for result in results.into_iter().flatten() {
    //                     result.log_err();
    //                 }
    //             }
    //             anyhow::Ok(())
    //         })
    //         .detach_and_log_err(cx);
    //     }

    fn project_path_for_path(
        project: Model<Project>,
        abs_path: &Path,
        visible: bool,
        cx: &mut AppContext,
    ) -> Task<Result<(Model<Worktree>, ProjectPath)>> {
        let entry = project.update(cx, |project, cx| {
            project.find_or_create_local_worktree(abs_path, visible, cx)
        });
        cx.spawn(|mut cx| async move {
            let (worktree, path) = entry.await?;
            let worktree_id = worktree.update(&mut cx, |t, _| t.id())?;
            Ok((
                worktree,
                ProjectPath {
                    worktree_id,
                    path: path.into(),
                },
            ))
        })
    }

    pub fn items<'a>(
        &'a self,
        cx: &'a AppContext,
    ) -> impl 'a + Iterator<Item = &Box<dyn ItemHandle>> {
        self.panes.iter().flat_map(|pane| pane.read(cx).items())
    }

    //     pub fn item_of_type<T: Item>(&self, cx: &AppContext) -> Option<View<T>> {
    //         self.items_of_type(cx).max_by_key(|item| item.id())
    //     }

    //     pub fn items_of_type<'a, T: Item>(
    //         &'a self,
    //         cx: &'a AppContext,
    //     ) -> impl 'a + Iterator<Item = View<T>> {
    //         self.panes
    //             .iter()
    //             .flat_map(|pane| pane.read(cx).items_of_type())
    //     }

    pub fn active_item(&self, cx: &AppContext) -> Option<Box<dyn ItemHandle>> {
        self.active_pane().read(cx).active_item()
    }

    fn active_project_path(&self, cx: &ViewContext<Self>) -> Option<ProjectPath> {
        self.active_item(cx).and_then(|item| item.project_path(cx))
    }

    pub fn save_active_item(
        &mut self,
        save_intent: SaveIntent,
        cx: &mut ViewContext<Self>,
    ) -> Task<Result<()>> {
        let project = self.project.clone();
        let pane = self.active_pane();
        let item_ix = pane.read(cx).active_item_index();
        let item = pane.read(cx).active_item();
        let pane = pane.downgrade();

        cx.spawn(|_, mut cx| async move {
            if let Some(item) = item {
                Pane::save_item(project, &pane, item_ix, item.as_ref(), save_intent, &mut cx)
                    .await
                    .map(|_| ())
            } else {
                Ok(())
            }
        })
    }

    //     pub fn close_inactive_items_and_panes(
    //         &mut self,
    //         _: &CloseInactiveTabsAndPanes,
    //         cx: &mut ViewContext<Self>,
    //     ) -> Option<Task<Result<()>>> {
    //         self.close_all_internal(true, SaveIntent::Close, cx)
    //     }

    //     pub fn close_all_items_and_panes(
    //         &mut self,
    //         action: &CloseAllItemsAndPanes,
    //         cx: &mut ViewContext<Self>,
    //     ) -> Option<Task<Result<()>>> {
    //         self.close_all_internal(false, action.save_intent.unwrap_or(SaveIntent::Close), cx)
    //     }

    //     fn close_all_internal(
    //         &mut self,
    //         retain_active_pane: bool,
    //         save_intent: SaveIntent,
    //         cx: &mut ViewContext<Self>,
    //     ) -> Option<Task<Result<()>>> {
    //         let current_pane = self.active_pane();

    //         let mut tasks = Vec::new();

    //         if retain_active_pane {
    //             if let Some(current_pane_close) = current_pane.update(cx, |pane, cx| {
    //                 pane.close_inactive_items(&CloseInactiveItems, cx)
    //             }) {
    //                 tasks.push(current_pane_close);
    //             };
    //         }

    //         for pane in self.panes() {
    //             if retain_active_pane && pane.id() == current_pane.id() {
    //                 continue;
    //             }

    //             if let Some(close_pane_items) = pane.update(cx, |pane: &mut Pane, cx| {
    //                 pane.close_all_items(
    //                     &CloseAllItems {
    //                         save_intent: Some(save_intent),
    //                     },
    //                     cx,
    //                 )
    //             }) {
    //                 tasks.push(close_pane_items)
    //             }
    //         }

    //         if tasks.is_empty() {
    //             None
    //         } else {
    //             Some(cx.spawn(|_, _| async move {
    //                 for task in tasks {
    //                     task.await?
    //                 }
    //                 Ok(())
    //             }))
    //         }
    //     }

    pub fn toggle_dock(&mut self, dock_side: DockPosition, cx: &mut ViewContext<Self>) {
        let dock = match dock_side {
            DockPosition::Left => &self.left_dock,
            DockPosition::Bottom => &self.bottom_dock,
            DockPosition::Right => &self.right_dock,
        };
        let mut focus_center = false;
        let mut reveal_dock = false;
        dock.update(cx, |dock, cx| {
            let other_is_zoomed = self.zoomed.is_some() && self.zoomed_position != Some(dock_side);
            let was_visible = dock.is_open() && !other_is_zoomed;
            dock.set_open(!was_visible, cx);

            if let Some(active_panel) = dock.active_panel() {
                if was_visible {
                    if active_panel.has_focus(cx) {
                        focus_center = true;
                    }
                } else {
                    let focus_handle = &active_panel.focus_handle(cx);
                    cx.focus(focus_handle);
                    reveal_dock = true;
                }
            }
        });

        if reveal_dock {
            self.dismiss_zoomed_items_to_reveal(Some(dock_side), cx);
        }

        if focus_center {
            cx.focus(&self.focus_handle);
        }

        cx.notify();
        self.serialize_workspace(cx);
    }

    pub fn close_all_docks(&mut self, cx: &mut ViewContext<Self>) {
        let docks = [&self.left_dock, &self.bottom_dock, &self.right_dock];

        for dock in docks {
            dock.update(cx, |dock, cx| {
                dock.set_open(false, cx);
            });
        }

        // todo!("focus")
        // cx.focus_self();
        cx.notify();
        self.serialize_workspace(cx);
    }

    //     /// Transfer focus to the panel of the given type.
    //     pub fn focus_panel<T: Panel>(&mut self, cx: &mut ViewContext<Self>) -> Option<View<T>> {
    //         self.focus_or_unfocus_panel::<T>(cx, |_, _| true)?
    //             .as_any()
    //             .clone()
    //             .downcast()
    //     }

    //     /// Focus the panel of the given type if it isn't already focused. If it is
    //     /// already focused, then transfer focus back to the workspace center.
    //     pub fn toggle_panel_focus<T: Panel>(&mut self, cx: &mut ViewContext<Self>) {
    //         self.focus_or_unfocus_panel::<T>(cx, |panel, cx| !panel.has_focus(cx));
    //     }

    //     /// Focus or unfocus the given panel type, depending on the given callback.
    //     fn focus_or_unfocus_panel<T: Panel>(
    //         &mut self,
    //         cx: &mut ViewContext<Self>,
    //         should_focus: impl Fn(&dyn PanelHandle, &mut ViewContext<Dock>) -> bool,
    //     ) -> Option<Rc<dyn PanelHandle>> {
    //         for dock in [&self.left_dock, &self.bottom_dock, &self.right_dock] {
    //             if let Some(panel_index) = dock.read(cx).panel_index_for_type::<T>() {
    //                 let mut focus_center = false;
    //                 let mut reveal_dock = false;
    //                 let panel = dock.update(cx, |dock, cx| {
    //                     dock.activate_panel(panel_index, cx);

    //                     let panel = dock.active_panel().cloned();
    //                     if let Some(panel) = panel.as_ref() {
    //                         if should_focus(&**panel, cx) {
    //                             dock.set_open(true, cx);
    //                             cx.focus(panel.as_any());
    //                             reveal_dock = true;
    //                         } else {
    //                             // if panel.is_zoomed(cx) {
    //                             //     dock.set_open(false, cx);
    //                             // }
    //                             focus_center = true;
    //                         }
    //                     }
    //                     panel
    //                 });

    //                 if focus_center {
    //                     cx.focus_self();
    //                 }

    //                 self.serialize_workspace(cx);
    //                 cx.notify();
    //                 return panel;
    //             }
    //         }
    //         None
    //     }

    //     pub fn panel<T: Panel>(&self, cx: &WindowContext) -> Option<View<T>> {
    //         for dock in [&self.left_dock, &self.bottom_dock, &self.right_dock] {
    //             let dock = dock.read(cx);
    //             if let Some(panel) = dock.panel::<T>() {
    //                 return Some(panel);
    //             }
    //         }
    //         None
    //     }

    fn zoom_out(&mut self, cx: &mut ViewContext<Self>) {
        for pane in &self.panes {
            pane.update(cx, |pane, cx| pane.set_zoomed(false, cx));
        }

        self.left_dock.update(cx, |dock, cx| dock.zoom_out(cx));
        self.bottom_dock.update(cx, |dock, cx| dock.zoom_out(cx));
        self.right_dock.update(cx, |dock, cx| dock.zoom_out(cx));
        self.zoomed = None;
        self.zoomed_position = None;

        cx.notify();
    }

    //     #[cfg(any(test, feature = "test-support"))]
    //     pub fn zoomed_view(&self, cx: &AppContext) -> Option<AnyViewHandle> {
    //         self.zoomed.and_then(|view| view.upgrade(cx))
    //     }

    fn dismiss_zoomed_items_to_reveal(
        &mut self,
        dock_to_reveal: Option<DockPosition>,
        cx: &mut ViewContext<Self>,
    ) {
        // If a center pane is zoomed, unzoom it.
        for pane in &self.panes {
            if pane != &self.active_pane || dock_to_reveal.is_some() {
                pane.update(cx, |pane, cx| pane.set_zoomed(false, cx));
            }
        }

        // If another dock is zoomed, hide it.
        let mut focus_center = false;
        for dock in [&self.left_dock, &self.right_dock, &self.bottom_dock] {
            dock.update(cx, |dock, cx| {
                if Some(dock.position()) != dock_to_reveal {
                    if let Some(panel) = dock.active_panel() {
                        if panel.is_zoomed(cx) {
                            focus_center |= panel.has_focus(cx);
                            dock.set_open(false, cx);
                        }
                    }
                }
            });
        }

        if focus_center {
            cx.focus(&self.focus_handle);
        }

        if self.zoomed_position != dock_to_reveal {
            self.zoomed = None;
            self.zoomed_position = None;
        }

        cx.notify();
    }

    fn add_pane(&mut self, cx: &mut ViewContext<Self>) -> View<Pane> {
        let pane = cx.build_view(|cx| {
            Pane::new(
                self.weak_handle(),
                self.project.clone(),
                self.pane_history_timestamp.clone(),
                cx,
            )
        });
        cx.subscribe(&pane, Self::handle_pane_event).detach();
        self.panes.push(pane.clone());
        // todo!()
        // cx.focus(&pane);
        cx.emit(Event::PaneAdded(pane.clone()));
        pane
    }

    //     pub fn add_item_to_center(
    //         &mut self,
    //         item: Box<dyn ItemHandle>,
    //         cx: &mut ViewContext<Self>,
    //     ) -> bool {
    //         if let Some(center_pane) = self.last_active_center_pane.clone() {
    //             if let Some(center_pane) = center_pane.upgrade(cx) {
    //                 center_pane.update(cx, |pane, cx| pane.add_item(item, true, true, None, cx));
    //                 true
    //             } else {
    //                 false
    //             }
    //         } else {
    //             false
    //         }
    //     }

    pub fn add_item(&mut self, item: Box<dyn ItemHandle>, cx: &mut ViewContext<Self>) {
        self.active_pane
            .update(cx, |pane, cx| pane.add_item(item, true, true, None, cx));
    }

    pub fn split_item(
        &mut self,
        split_direction: SplitDirection,
        item: Box<dyn ItemHandle>,
        cx: &mut ViewContext<Self>,
    ) {
        let new_pane = self.split_pane(self.active_pane.clone(), split_direction, cx);
        new_pane.update(cx, move |new_pane, cx| {
            new_pane.add_item(item, true, true, None, cx)
        })
    }

    //     pub fn open_abs_path(
    //         &mut self,
    //         abs_path: PathBuf,
    //         visible: bool,
    //         cx: &mut ViewContext<Self>,
    //     ) -> Task<anyhow::Result<Box<dyn ItemHandle>>> {
    //         cx.spawn(|workspace, mut cx| async move {
    //             let open_paths_task_result = workspace
    //                 .update(&mut cx, |workspace, cx| {
    //                     workspace.open_paths(vec![abs_path.clone()], visible, cx)
    //                 })
    //                 .with_context(|| format!("open abs path {abs_path:?} task spawn"))?
    //                 .await;
    //             anyhow::ensure!(
    //                 open_paths_task_result.len() == 1,
    //                 "open abs path {abs_path:?} task returned incorrect number of results"
    //             );
    //             match open_paths_task_result
    //                 .into_iter()
    //                 .next()
    //                 .expect("ensured single task result")
    //             {
    //                 Some(open_result) => {
    //                     open_result.with_context(|| format!("open abs path {abs_path:?} task join"))
    //                 }
    //                 None => anyhow::bail!("open abs path {abs_path:?} task returned None"),
    //             }
    //         })
    //     }

    //     pub fn split_abs_path(
    //         &mut self,
    //         abs_path: PathBuf,
    //         visible: bool,
    //         cx: &mut ViewContext<Self>,
    //     ) -> Task<anyhow::Result<Box<dyn ItemHandle>>> {
    //         let project_path_task =
    //             Workspace::project_path_for_path(self.project.clone(), &abs_path, visible, cx);
    //         cx.spawn(|this, mut cx| async move {
    //             let (_, path) = project_path_task.await?;
    //             this.update(&mut cx, |this, cx| this.split_path(path, cx))?
    //                 .await
    //         })
    //     }

    pub fn open_path(
        &mut self,
        path: impl Into<ProjectPath>,
        pane: Option<WeakView<Pane>>,
        focus_item: bool,
        cx: &mut ViewContext<Self>,
    ) -> Task<Result<Box<dyn ItemHandle>, anyhow::Error>> {
        let pane = pane.unwrap_or_else(|| {
            self.last_active_center_pane.clone().unwrap_or_else(|| {
                self.panes
                    .first()
                    .expect("There must be an active pane")
                    .downgrade()
            })
        });

        let task = self.load_path(path.into(), cx);
        cx.spawn(move |_, mut cx| async move {
            let (project_entry_id, build_item) = task.await?;
            pane.update(&mut cx, |pane, cx| {
                pane.open_item(project_entry_id, focus_item, cx, build_item)
            })
        })
    }

    //     pub fn split_path(
    //         &mut self,
    //         path: impl Into<ProjectPath>,
    //         cx: &mut ViewContext<Self>,
    //     ) -> Task<Result<Box<dyn ItemHandle>, anyhow::Error>> {
    //         let pane = self.last_active_center_pane.clone().unwrap_or_else(|| {
    //             self.panes
    //                 .first()
    //                 .expect("There must be an active pane")
    //                 .downgrade()
    //         });

    //         if let Member::Pane(center_pane) = &self.center.root {
    //             if center_pane.read(cx).items_len() == 0 {
    //                 return self.open_path(path, Some(pane), true, cx);
    //             }
    //         }

    //         let task = self.load_path(path.into(), cx);
    //         cx.spawn(|this, mut cx| async move {
    //             let (project_entry_id, build_item) = task.await?;
    //             this.update(&mut cx, move |this, cx| -> Option<_> {
    //                 let pane = pane.upgrade(cx)?;
    //                 let new_pane = this.split_pane(pane, SplitDirection::Right, cx);
    //                 new_pane.update(cx, |new_pane, cx| {
    //                     Some(new_pane.open_item(project_entry_id, true, cx, build_item))
    //                 })
    //             })
    //             .map(|option| option.ok_or_else(|| anyhow!("pane was dropped")))?
    //         })
    //     }

    pub(crate) fn load_path(
        &mut self,
        path: ProjectPath,
        cx: &mut ViewContext<Self>,
    ) -> Task<
        Result<(
            ProjectEntryId,
            impl 'static + Send + FnOnce(&mut ViewContext<Pane>) -> Box<dyn ItemHandle>,
        )>,
    > {
        let project = self.project().clone();
        let project_item = project.update(cx, |project, cx| project.open_path(path, cx));
        cx.spawn(|_, mut cx| async move {
            let (project_entry_id, project_item) = project_item.await?;
            let build_item = cx.update(|_, cx| {
                cx.default_global::<ProjectItemBuilders>()
                    .get(&project_item.entity_type())
                    .ok_or_else(|| anyhow!("no item builder for project item"))
                    .cloned()
            })??;
            let build_item =
                move |cx: &mut ViewContext<Pane>| build_item(project, project_item, cx);
            Ok((project_entry_id, build_item))
        })
    }

    pub fn open_project_item<T>(
        &mut self,
        project_item: Model<T::Item>,
        cx: &mut ViewContext<Self>,
    ) -> View<T>
    where
        T: ProjectItem,
    {
        use project2::Item as _;

        let entry_id = project_item.read(cx).entry_id(cx);
        if let Some(item) = entry_id
            .and_then(|entry_id| self.active_pane().read(cx).item_for_entry(entry_id, cx))
            .and_then(|item| item.downcast())
        {
            self.activate_item(&item, cx);
            return item;
        }

        let item =
            cx.build_view(|cx| T::for_project_item(self.project().clone(), project_item, cx));
        self.add_item(Box::new(item.clone()), cx);
        item
    }

    pub fn split_project_item<T>(
        &mut self,
        project_item: Model<T::Item>,
        cx: &mut ViewContext<Self>,
    ) -> View<T>
    where
        T: ProjectItem,
    {
        use project2::Item as _;

        let entry_id = project_item.read(cx).entry_id(cx);
        if let Some(item) = entry_id
            .and_then(|entry_id| self.active_pane().read(cx).item_for_entry(entry_id, cx))
            .and_then(|item| item.downcast())
        {
            self.activate_item(&item, cx);
            return item;
        }

        let item =
            cx.build_view(|cx| T::for_project_item(self.project().clone(), project_item, cx));
        self.split_item(SplitDirection::Right, Box::new(item.clone()), cx);
        item
    }

    //     pub fn open_shared_screen(&mut self, peer_id: PeerId, cx: &mut ViewContext<Self>) {
    //         if let Some(shared_screen) = self.shared_screen_for_peer(peer_id, &self.active_pane, cx) {
    //             self.active_pane.update(cx, |pane, cx| {
    //                 pane.add_item(Box::new(shared_screen), false, true, None, cx)
    //             });
    //         }
    //     }

    pub fn activate_item(&mut self, item: &dyn ItemHandle, cx: &mut ViewContext<Self>) -> bool {
        let result = self.panes.iter().find_map(|pane| {
            pane.read(cx)
                .index_for_item(item)
                .map(|ix| (pane.clone(), ix))
        });
        if let Some((pane, ix)) = result {
            pane.update(cx, |pane, cx| pane.activate_item(ix, true, true, cx));
            true
        } else {
            false
        }
    }

    //     fn activate_pane_at_index(&mut self, action: &ActivatePane, cx: &mut ViewContext<Self>) {
    //         let panes = self.center.panes();
    //         if let Some(pane) = panes.get(action.0).map(|p| (*p).clone()) {
    //             cx.focus(&pane);
    //         } else {
    //             self.split_and_clone(self.active_pane.clone(), SplitDirection::Right, cx);
    //         }
    //     }

    //     pub fn activate_next_pane(&mut self, cx: &mut ViewContext<Self>) {
    //         let panes = self.center.panes();
    //         if let Some(ix) = panes.iter().position(|pane| **pane == self.active_pane) {
    //             let next_ix = (ix + 1) % panes.len();
    //             let next_pane = panes[next_ix].clone();
    //             cx.focus(&next_pane);
    //         }
    //     }

    //     pub fn activate_previous_pane(&mut self, cx: &mut ViewContext<Self>) {
    //         let panes = self.center.panes();
    //         if let Some(ix) = panes.iter().position(|pane| **pane == self.active_pane) {
    //             let prev_ix = cmp::min(ix.wrapping_sub(1), panes.len() - 1);
    //             let prev_pane = panes[prev_ix].clone();
    //             cx.focus(&prev_pane);
    //         }
    //     }

    //     pub fn activate_pane_in_direction(
    //         &mut self,
    //         direction: SplitDirection,
    //         cx: &mut ViewContext<Self>,
    //     ) {
    //         if let Some(pane) = self.find_pane_in_direction(direction, cx) {
    //             cx.focus(pane);
    //         }
    //     }

    //     pub fn swap_pane_in_direction(
    //         &mut self,
    //         direction: SplitDirection,
    //         cx: &mut ViewContext<Self>,
    //     ) {
    //         if let Some(to) = self
    //             .find_pane_in_direction(direction, cx)
    //             .map(|pane| pane.clone())
    //         {
    //             self.center.swap(&self.active_pane.clone(), &to);
    //             cx.notify();
    //         }
    //     }

    //     fn find_pane_in_direction(
    //         &mut self,
    //         direction: SplitDirection,
    //         cx: &mut ViewContext<Self>,
    //     ) -> Option<&View<Pane>> {
    //         let Some(bounding_box) = self.center.bounding_box_for_pane(&self.active_pane) else {
    //             return None;
    //         };
    //         let cursor = self.active_pane.read(cx).pixel_position_of_cursor(cx);
    //         let center = match cursor {
    //             Some(cursor) if bounding_box.contains_point(cursor) => cursor,
    //             _ => bounding_box.center(),
    //         };

    //         let distance_to_next = theme::current(cx).workspace.pane_divider.width + 1.;

    //         let target = match direction {
    //             SplitDirection::Left => vec2f(bounding_box.origin_x() - distance_to_next, center.y()),
    //             SplitDirection::Right => vec2f(bounding_box.max_x() + distance_to_next, center.y()),
    //             SplitDirection::Up => vec2f(center.x(), bounding_box.origin_y() - distance_to_next),
    //             SplitDirection::Down => vec2f(center.x(), bounding_box.max_y() + distance_to_next),
    //         };
    //         self.center.pane_at_pixel_position(target)
    //     }

    fn handle_pane_focused(&mut self, pane: View<Pane>, cx: &mut ViewContext<Self>) {
        if self.active_pane != pane {
            self.active_pane = pane.clone();
            self.status_bar.update(cx, |status_bar, cx| {
                status_bar.set_active_pane(&self.active_pane, cx);
            });
            self.active_item_path_changed(cx);
            self.last_active_center_pane = Some(pane.downgrade());
        }

        self.dismiss_zoomed_items_to_reveal(None, cx);
        if pane.read(cx).is_zoomed() {
            self.zoomed = Some(pane.downgrade().into());
        } else {
            self.zoomed = None;
        }
        self.zoomed_position = None;
        self.update_active_view_for_followers(cx);

        cx.notify();
    }

    fn handle_pane_event(
        &mut self,
        pane: View<Pane>,
        event: &pane::Event,
        cx: &mut ViewContext<Self>,
    ) {
        match event {
            pane::Event::AddItem { item } => item.added_to_pane(self, pane, cx),
            pane::Event::Split(direction) => {
                self.split_and_clone(pane, *direction, cx);
            }
            pane::Event::Remove => self.remove_pane(pane, cx),
            pane::Event::ActivateItem { local } => {
                if *local {
                    self.unfollow(&pane, cx);
                }
                if &pane == self.active_pane() {
                    self.active_item_path_changed(cx);
                }
            }
            pane::Event::ChangeItemTitle => {
                if pane == self.active_pane {
                    self.active_item_path_changed(cx);
                }
                self.update_window_edited(cx);
            }
            pane::Event::RemoveItem { item_id } => {
                self.update_window_edited(cx);
                if let hash_map::Entry::Occupied(entry) = self.panes_by_item.entry(*item_id) {
                    if entry.get().entity_id() == pane.entity_id() {
                        entry.remove();
                    }
                }
            }
            pane::Event::Focus => {
                self.handle_pane_focused(pane.clone(), cx);
            }
            pane::Event::ZoomIn => {
                if pane == self.active_pane {
                    pane.update(cx, |pane, cx| pane.set_zoomed(true, cx));
                    if pane.read(cx).has_focus(cx) {
                        self.zoomed = Some(pane.downgrade().into());
                        self.zoomed_position = None;
                    }
                    cx.notify();
                }
            }
            pane::Event::ZoomOut => {
                pane.update(cx, |pane, cx| pane.set_zoomed(false, cx));
                if self.zoomed_position.is_none() {
                    self.zoomed = None;
                }
                cx.notify();
            }
        }

        self.serialize_workspace(cx);
    }

    pub fn split_pane(
        &mut self,
        pane_to_split: View<Pane>,
        split_direction: SplitDirection,
        cx: &mut ViewContext<Self>,
    ) -> View<Pane> {
        let new_pane = self.add_pane(cx);
        self.center
            .split(&pane_to_split, &new_pane, split_direction)
            .unwrap();
        cx.notify();
        new_pane
    }

    pub fn split_and_clone(
        &mut self,
        pane: View<Pane>,
        direction: SplitDirection,
        cx: &mut ViewContext<Self>,
    ) -> Option<View<Pane>> {
        let item = pane.read(cx).active_item()?;
        let maybe_pane_handle = if let Some(clone) = item.clone_on_split(self.database_id(), cx) {
            let new_pane = self.add_pane(cx);
            new_pane.update(cx, |pane, cx| pane.add_item(clone, true, true, None, cx));
            self.center.split(&pane, &new_pane, direction).unwrap();
            Some(new_pane)
        } else {
            None
        };
        cx.notify();
        maybe_pane_handle
    }

    pub fn split_pane_with_item(
        &mut self,
        pane_to_split: WeakView<Pane>,
        split_direction: SplitDirection,
        from: WeakView<Pane>,
        item_id_to_move: EntityId,
        cx: &mut ViewContext<Self>,
    ) {
        let Some(pane_to_split) = pane_to_split.upgrade() else {
            return;
        };
        let Some(from) = from.upgrade() else {
            return;
        };

        let new_pane = self.add_pane(cx);
        self.move_item(from.clone(), new_pane.clone(), item_id_to_move, 0, cx);
        self.center
            .split(&pane_to_split, &new_pane, split_direction)
            .unwrap();
        cx.notify();
    }

    pub fn split_pane_with_project_entry(
        &mut self,
        pane_to_split: WeakView<Pane>,
        split_direction: SplitDirection,
        project_entry: ProjectEntryId,
        cx: &mut ViewContext<Self>,
    ) -> Option<Task<Result<()>>> {
        let pane_to_split = pane_to_split.upgrade()?;
        let new_pane = self.add_pane(cx);
        self.center
            .split(&pane_to_split, &new_pane, split_direction)
            .unwrap();

        let path = self.project.read(cx).path_for_entry(project_entry, cx)?;
        let task = self.open_path(path, Some(new_pane.downgrade()), true, cx);
        Some(cx.foreground_executor().spawn(async move {
            task.await?;
            Ok(())
        }))
    }

    pub fn move_item(
        &mut self,
        source: View<Pane>,
        destination: View<Pane>,
        item_id_to_move: EntityId,
        destination_index: usize,
        cx: &mut ViewContext<Self>,
    ) {
        let item_to_move = source
            .read(cx)
            .items()
            .enumerate()
            .find(|(_, item_handle)| item_handle.id() == item_id_to_move);

        if item_to_move.is_none() {
            log::warn!("Tried to move item handle which was not in `from` pane. Maybe tab was closed during drop");
            return;
        }
        let (item_ix, item_handle) = item_to_move.unwrap();
        let item_handle = item_handle.clone();

        if source != destination {
            // Close item from previous pane
            source.update(cx, |source, cx| {
                source.remove_item(item_ix, false, cx);
            });
        }

        // This automatically removes duplicate items in the pane
        destination.update(cx, |destination, cx| {
            destination.add_item(item_handle, true, true, Some(destination_index), cx);
            destination.focus(cx)
        });
    }

    fn remove_pane(&mut self, pane: View<Pane>, cx: &mut ViewContext<Self>) {
        if self.center.remove(&pane).unwrap() {
            self.force_remove_pane(&pane, cx);
            self.unfollow(&pane, cx);
            self.last_leaders_by_pane.remove(&pane.downgrade());
            for removed_item in pane.read(cx).items() {
                self.panes_by_item.remove(&removed_item.id());
            }

            cx.notify();
        } else {
            self.active_item_path_changed(cx);
        }
    }

    pub fn panes(&self) -> &[View<Pane>] {
        &self.panes
    }

    pub fn active_pane(&self) -> &View<Pane> {
        &self.active_pane
    }

    fn collaborator_left(&mut self, peer_id: PeerId, cx: &mut ViewContext<Self>) {
        self.follower_states.retain(|_, state| {
            if state.leader_id == peer_id {
                for item in state.items_by_leader_view_id.values() {
                    item.set_leader_peer_id(None, cx);
                }
                false
            } else {
                true
            }
        });
        cx.notify();
    }

    //     fn start_following(
    //         &mut self,
    //         leader_id: PeerId,
    //         cx: &mut ViewContext<Self>,
    //     ) -> Option<Task<Result<()>>> {
    //         let pane = self.active_pane().clone();

    //         self.last_leaders_by_pane
    //             .insert(pane.downgrade(), leader_id);
    //         self.unfollow(&pane, cx);
    //         self.follower_states.insert(
    //             pane.clone(),
    //             FollowerState {
    //                 leader_id,
    //                 active_view_id: None,
    //                 items_by_leader_view_id: Default::default(),
    //             },
    //         );
    //         cx.notify();

    //         let room_id = self.active_call()?.read(cx).room()?.read(cx).id();
    //         let project_id = self.project.read(cx).remote_id();
    //         let request = self.app_state.client.request(proto::Follow {
    //             room_id,
    //             project_id,
    //             leader_id: Some(leader_id),
    //         });

    //         Some(cx.spawn(|this, mut cx| async move {
    //             let response = request.await?;
    //             this.update(&mut cx, |this, _| {
    //                 let state = this
    //                     .follower_states
    //                     .get_mut(&pane)
    //                     .ok_or_else(|| anyhow!("following interrupted"))?;
    //                 state.active_view_id = if let Some(active_view_id) = response.active_view_id {
    //                     Some(ViewId::from_proto(active_view_id)?)
    //                 } else {
    //                     None
    //                 };
    //                 Ok::<_, anyhow::Error>(())
    //             })??;
    //             Self::add_views_from_leader(
    //                 this.clone(),
    //                 leader_id,
    //                 vec![pane],
    //                 response.views,
    //                 &mut cx,
    //             )
    //             .await?;
    //             this.update(&mut cx, |this, cx| this.leader_updated(leader_id, cx))?;
    //             Ok(())
    //         }))
    //     }

    //     pub fn follow_next_collaborator(
    //         &mut self,
    //         _: &FollowNextCollaborator,
    //         cx: &mut ViewContext<Self>,
    //     ) -> Option<Task<Result<()>>> {
    //         let collaborators = self.project.read(cx).collaborators();
    //         let next_leader_id = if let Some(leader_id) = self.leader_for_pane(&self.active_pane) {
    //             let mut collaborators = collaborators.keys().copied();
    //             for peer_id in collaborators.by_ref() {
    //                 if peer_id == leader_id {
    //                     break;
    //                 }
    //             }
    //             collaborators.next()
    //         } else if let Some(last_leader_id) =
    //             self.last_leaders_by_pane.get(&self.active_pane.downgrade())
    //         {
    //             if collaborators.contains_key(last_leader_id) {
    //                 Some(*last_leader_id)
    //             } else {
    //                 None
    //             }
    //         } else {
    //             None
    //         };

    //         let pane = self.active_pane.clone();
    //         let Some(leader_id) = next_leader_id.or_else(|| collaborators.keys().copied().next())
    //         else {
    //             return None;
    //         };
    //         if Some(leader_id) == self.unfollow(&pane, cx) {
    //             return None;
    //         }
    //         self.follow(leader_id, cx)
    //     }

    //     pub fn follow(
    //         &mut self,
    //         leader_id: PeerId,
    //         cx: &mut ViewContext<Self>,
    //     ) -> Option<Task<Result<()>>> {
    //         let room = ActiveCall::global(cx).read(cx).room()?.read(cx);
    //         let project = self.project.read(cx);

    //         let Some(remote_participant) = room.remote_participant_for_peer_id(leader_id) else {
    //             return None;
    //         };

    //         let other_project_id = match remote_participant.location {
    //             call::ParticipantLocation::External => None,
    //             call::ParticipantLocation::UnsharedProject => None,
    //             call::ParticipantLocation::SharedProject { project_id } => {
    //                 if Some(project_id) == project.remote_id() {
    //                     None
    //                 } else {
    //                     Some(project_id)
    //                 }
    //             }
    //         };

    //         // if they are active in another project, follow there.
    //         if let Some(project_id) = other_project_id {
    //             let app_state = self.app_state.clone();
    //             return Some(crate::join_remote_project(
    //                 project_id,
    //                 remote_participant.user.id,
    //                 app_state,
    //                 cx,
    //             ));
    //         }

    //         // if you're already following, find the right pane and focus it.
    //         for (pane, state) in &self.follower_states {
    //             if leader_id == state.leader_id {
    //                 cx.focus(pane);
    //                 return None;
    //             }
    //         }

    //         // Otherwise, follow.
    //         self.start_following(leader_id, cx)
    //     }

    pub fn unfollow(&mut self, pane: &View<Pane>, cx: &mut ViewContext<Self>) -> Option<PeerId> {
        let state = self.follower_states.remove(pane)?;
        let leader_id = state.leader_id;
        for (_, item) in state.items_by_leader_view_id {
            item.set_leader_peer_id(None, cx);
        }

        if self
            .follower_states
            .values()
            .all(|state| state.leader_id != state.leader_id)
        {
            let project_id = self.project.read(cx).remote_id();
            let room_id = self.active_call()?.read(cx).room()?.read(cx).id();
            self.app_state
                .client
                .send(proto::Unfollow {
                    room_id,
                    project_id,
                    leader_id: Some(leader_id),
                })
                .log_err();
        }

        cx.notify();
        Some(leader_id)
    }

    //     pub fn is_being_followed(&self, peer_id: PeerId) -> bool {
    //         self.follower_states
    //             .values()
    //             .any(|state| state.leader_id == peer_id)
    //     }

    fn render_titlebar(&self, cx: &mut ViewContext<Self>) -> impl Component<Self> {
        h_stack()
            .id("titlebar")
            .justify_between()
            .w_full()
            .h(rems(1.75))
            .bg(cx.theme().colors().title_bar_background)
            .when(
                !matches!(cx.window_bounds(), WindowBounds::Fullscreen),
                |s| s.pl_20(),
            )
            .on_click(|_, event, cx| {
                if event.up.click_count == 2 {
                    cx.zoom_window();
                }
            })
            .child(h_stack().child(Label::new("Left side titlebar item"))) // self.titlebar_item
            .child(h_stack().child(Label::new("Right side titlebar item")))
    }

    fn active_item_path_changed(&mut self, cx: &mut ViewContext<Self>) {
        let active_entry = self.active_project_path(cx);
        self.project
            .update(cx, |project, cx| project.set_active_path(active_entry, cx));
        self.update_window_title(cx);
    }

    fn update_window_title(&mut self, cx: &mut ViewContext<Self>) {
        let project = self.project().read(cx);
        let mut title = String::new();

        if let Some(path) = self.active_item(cx).and_then(|item| item.project_path(cx)) {
            let filename = path
                .path
                .file_name()
                .map(|s| s.to_string_lossy())
                .or_else(|| {
                    Some(Cow::Borrowed(
                        project
                            .worktree_for_id(path.worktree_id, cx)?
                            .read(cx)
                            .root_name(),
                    ))
                });

            if let Some(filename) = filename {
                title.push_str(filename.as_ref());
                title.push_str(" — ");
            }
        }

        for (i, name) in project.worktree_root_names(cx).enumerate() {
            if i > 0 {
                title.push_str(", ");
            }
            title.push_str(name);
        }

        if title.is_empty() {
            title = "empty project".to_string();
        }

        if project.is_remote() {
            title.push_str(" ↙");
        } else if project.is_shared() {
            title.push_str(" ↗");
        }

        // todo!()
        // cx.set_window_title(&title);
    }

    fn update_window_edited(&mut self, cx: &mut ViewContext<Self>) {
        let is_edited = !self.project.read(cx).is_read_only()
            && self
                .items(cx)
                .any(|item| item.has_conflict(cx) || item.is_dirty(cx));
        if is_edited != self.window_edited {
            self.window_edited = is_edited;
            // todo!()
            // cx.set_window_edited(self.window_edited)
        }
    }

    //     fn render_disconnected_overlay(
    //         &self,
    //         cx: &mut ViewContext<Workspace>,
    //     ) -> Option<AnyElement<Workspace>> {
    //         if self.project.read(cx).is_read_only() {
    //             enum DisconnectedOverlay {}
    //             Some(
    //                 MouseEventHandler::new::<DisconnectedOverlay, _>(0, cx, |_, cx| {
    //                     let theme = &theme::current(cx);
    //                     Label::new(
    //                         "Your connection to the remote project has been lost.",
    //                         theme.workspace.disconnected_overlay.text.clone(),
    //                     )
    //                     .aligned()
    //                     .contained()
    //                     .with_style(theme.workspace.disconnected_overlay.container)
    //                 })
    //                 .with_cursor_style(CursorStyle::Arrow)
    //                 .capture_all()
    //                 .into_any_named("disconnected overlay"),
    //             )
    //         } else {
    //             None
    //         }
    //     }

    //     fn render_notifications(
    //         &self,
    //         theme: &theme::Workspace,
    //         cx: &AppContext,
    //     ) -> Option<AnyElement<Workspace>> {
    //         if self.notifications.is_empty() {
    //             None
    //         } else {
    //             Some(
    //                 Flex::column()
    //                     .with_children(self.notifications.iter().map(|(_, _, notification)| {
    //                         ChildView::new(notification.as_any(), cx)
    //                             .contained()
    //                             .with_style(theme.notification)
    //                     }))
    //                     .constrained()
    //                     .with_width(theme.notifications.width)
    //                     .contained()
    //                     .with_style(theme.notifications.container)
    //                     .aligned()
    //                     .bottom()
    //                     .right()
    //                     .into_any(),
    //             )
    //         }
    //     }

    //     // RPC handlers

    fn handle_follow(
        &mut self,
        _follower_project_id: Option<u64>,
        _cx: &mut ViewContext<Self>,
    ) -> proto::FollowResponse {
        todo!()

        //     let client = &self.app_state.client;
        //     let project_id = self.project.read(cx).remote_id();

        //     let active_view_id = self.active_item(cx).and_then(|i| {
        //         Some(
        //             i.to_followable_item_handle(cx)?
        //                 .remote_id(client, cx)?
        //                 .to_proto(),
        //         )
        //     });

        //     cx.notify();

        //     self.last_active_view_id = active_view_id.clone();
        //     proto::FollowResponse {
        //         active_view_id,
        //         views: self
        //             .panes()
        //             .iter()
        //             .flat_map(|pane| {
        //                 let leader_id = self.leader_for_pane(pane);
        //                 pane.read(cx).items().filter_map({
        //                     let cx = &cx;
        //                     move |item| {
        //                         let item = item.to_followable_item_handle(cx)?;
        //                         if (project_id.is_none() || project_id != follower_project_id)
        //                             && item.is_project_item(cx)
        //                         {
        //                             return None;
        //                         }
        //                         let id = item.remote_id(client, cx)?.to_proto();
        //                         let variant = item.to_state_proto(cx)?;
        //                         Some(proto::View {
        //                             id: Some(id),
        //                             leader_id,
        //                             variant: Some(variant),
        //                         })
        //                     }
        //                 })
        //             })
        //             .collect(),
        //     }
    }

    fn handle_update_followers(
        &mut self,
        leader_id: PeerId,
        message: proto::UpdateFollowers,
        _cx: &mut ViewContext<Self>,
    ) {
        self.leader_updates_tx
            .unbounded_send((leader_id, message))
            .ok();
    }

    async fn process_leader_update(
        this: &WeakView<Self>,
        leader_id: PeerId,
        update: proto::UpdateFollowers,
        cx: &mut AsyncWindowContext,
    ) -> Result<()> {
        match update.variant.ok_or_else(|| anyhow!("invalid update"))? {
            proto::update_followers::Variant::UpdateActiveView(update_active_view) => {
                this.update(cx, |this, _| {
                    for (_, state) in &mut this.follower_states {
                        if state.leader_id == leader_id {
                            state.active_view_id =
                                if let Some(active_view_id) = update_active_view.id.clone() {
                                    Some(ViewId::from_proto(active_view_id)?)
                                } else {
                                    None
                                };
                        }
                    }
                    anyhow::Ok(())
                })??;
            }
            proto::update_followers::Variant::UpdateView(update_view) => {
                let variant = update_view
                    .variant
                    .ok_or_else(|| anyhow!("missing update view variant"))?;
                let id = update_view
                    .id
                    .ok_or_else(|| anyhow!("missing update view id"))?;
                let mut tasks = Vec::new();
                this.update(cx, |this, cx| {
                    let project = this.project.clone();
                    for (_, state) in &mut this.follower_states {
                        if state.leader_id == leader_id {
                            let view_id = ViewId::from_proto(id.clone())?;
                            if let Some(item) = state.items_by_leader_view_id.get(&view_id) {
                                tasks.push(item.apply_update_proto(&project, variant.clone(), cx));
                            }
                        }
                    }
                    anyhow::Ok(())
                })??;
                try_join_all(tasks).await.log_err();
            }
            proto::update_followers::Variant::CreateView(view) => {
                let panes = this.update(cx, |this, _| {
                    this.follower_states
                        .iter()
                        .filter_map(|(pane, state)| (state.leader_id == leader_id).then_some(pane))
                        .cloned()
                        .collect()
                })?;
                Self::add_views_from_leader(this.clone(), leader_id, panes, vec![view], cx).await?;
            }
        }
        this.update(cx, |this, cx| this.leader_updated(leader_id, cx))?;
        Ok(())
    }

    async fn add_views_from_leader(
        this: WeakView<Self>,
        leader_id: PeerId,
        panes: Vec<View<Pane>>,
        views: Vec<proto::View>,
        cx: &mut AsyncWindowContext,
    ) -> Result<()> {
        let this = this.upgrade().context("workspace dropped")?;

        let item_builders = cx.update(|_, cx| {
            cx.default_global::<FollowableItemBuilders>()
                .values()
                .map(|b| b.0)
                .collect::<Vec<_>>()
        })?;

        let mut item_tasks_by_pane = HashMap::default();
        for pane in panes {
            let mut item_tasks = Vec::new();
            let mut leader_view_ids = Vec::new();
            for view in &views {
                let Some(id) = &view.id else { continue };
                let id = ViewId::from_proto(id.clone())?;
                let mut variant = view.variant.clone();
                if variant.is_none() {
                    Err(anyhow!("missing view variant"))?;
                }
                for build_item in &item_builders {
                    let task = cx.update(|_, cx| {
                        build_item(pane.clone(), this.clone(), id, &mut variant, cx)
                    })?;
                    if let Some(task) = task {
                        item_tasks.push(task);
                        leader_view_ids.push(id);
                        break;
                    } else {
                        assert!(variant.is_some());
                    }
                }
            }

            item_tasks_by_pane.insert(pane, (item_tasks, leader_view_ids));
        }

        for (pane, (item_tasks, leader_view_ids)) in item_tasks_by_pane {
            let items = futures::future::try_join_all(item_tasks).await?;
            this.update(cx, |this, cx| {
                let state = this.follower_states.get_mut(&pane)?;
                for (id, item) in leader_view_ids.into_iter().zip(items) {
                    item.set_leader_peer_id(Some(leader_id), cx);
                    state.items_by_leader_view_id.insert(id, item);
                }

                Some(())
            })?;
        }
        Ok(())
    }

    fn update_active_view_for_followers(&mut self, cx: &mut ViewContext<Self>) {
        let mut is_project_item = true;
        let mut update = proto::UpdateActiveView::default();
        if self.active_pane.read(cx).has_focus(cx) {
            let item = self
                .active_item(cx)
                .and_then(|item| item.to_followable_item_handle(cx));
            if let Some(item) = item {
                is_project_item = item.is_project_item(cx);
                update = proto::UpdateActiveView {
                    id: item
                        .remote_id(&self.app_state.client, cx)
                        .map(|id| id.to_proto()),
                    leader_id: self.leader_for_pane(&self.active_pane),
                };
            }
        }

        if update.id != self.last_active_view_id {
            self.last_active_view_id = update.id.clone();
            self.update_followers(
                is_project_item,
                proto::update_followers::Variant::UpdateActiveView(update),
                cx,
            );
        }
    }

    fn update_followers(
        &self,
        project_only: bool,
        update: proto::update_followers::Variant,
        cx: &mut WindowContext,
    ) -> Option<()> {
        let project_id = if project_only {
            self.project.read(cx).remote_id()
        } else {
            None
        };
        self.app_state().workspace_store.update(cx, |store, cx| {
            store.update_followers(project_id, update, cx)
        })
    }

    pub fn leader_for_pane(&self, pane: &View<Pane>) -> Option<PeerId> {
        self.follower_states.get(pane).map(|state| state.leader_id)
    }

    fn leader_updated(&mut self, leader_id: PeerId, cx: &mut ViewContext<Self>) -> Option<()> {
        cx.notify();

        let call = self.active_call()?;
        let room = call.read(cx).room()?.read(cx);
        let participant = room.remote_participant_for_peer_id(leader_id)?;
        let mut items_to_activate = Vec::new();

        let leader_in_this_app;
        let leader_in_this_project;
        match participant.location {
            call2::ParticipantLocation::SharedProject { project_id } => {
                leader_in_this_app = true;
                leader_in_this_project = Some(project_id) == self.project.read(cx).remote_id();
            }
            call2::ParticipantLocation::UnsharedProject => {
                leader_in_this_app = true;
                leader_in_this_project = false;
            }
            call2::ParticipantLocation::External => {
                leader_in_this_app = false;
                leader_in_this_project = false;
            }
        };

        for (pane, state) in &self.follower_states {
            if state.leader_id != leader_id {
                continue;
            }
            if let (Some(active_view_id), true) = (state.active_view_id, leader_in_this_app) {
                if let Some(item) = state.items_by_leader_view_id.get(&active_view_id) {
                    if leader_in_this_project || !item.is_project_item(cx) {
                        items_to_activate.push((pane.clone(), item.boxed_clone()));
                    }
                } else {
                    log::warn!(
                        "unknown view id {:?} for leader {:?}",
                        active_view_id,
                        leader_id
                    );
                }
                continue;
            }
            // todo!()
            // if let Some(shared_screen) = self.shared_screen_for_peer(leader_id, pane, cx) {
            //     items_to_activate.push((pane.clone(), Box::new(shared_screen)));
            // }
        }

        for (pane, item) in items_to_activate {
            let pane_was_focused = pane.read(cx).has_focus(cx);
            if let Some(index) = pane.update(cx, |pane, _| pane.index_for_item(item.as_ref())) {
                pane.update(cx, |pane, cx| pane.activate_item(index, false, false, cx));
            } else {
                pane.update(cx, |pane, cx| {
                    pane.add_item(item.boxed_clone(), false, false, None, cx)
                });
            }

            if pane_was_focused {
                pane.update(cx, |pane, cx| pane.focus_active_item(cx));
            }
        }

        None
    }

    // todo!()
    //     fn shared_screen_for_peer(
    //         &self,
    //         peer_id: PeerId,
    //         pane: &View<Pane>,
    //         cx: &mut ViewContext<Self>,
    //     ) -> Option<View<SharedScreen>> {
    //         let call = self.active_call()?;
    //         let room = call.read(cx).room()?.read(cx);
    //         let participant = room.remote_participant_for_peer_id(peer_id)?;
    //         let track = participant.video_tracks.values().next()?.clone();
    //         let user = participant.user.clone();

    //         for item in pane.read(cx).items_of_type::<SharedScreen>() {
    //             if item.read(cx).peer_id == peer_id {
    //                 return Some(item);
    //             }
    //         }

    //         Some(cx.build_view(|cx| SharedScreen::new(&track, peer_id, user.clone(), cx)))
    //     }

    pub fn on_window_activation_changed(&mut self, cx: &mut ViewContext<Self>) {
        if cx.is_window_active() {
            self.update_active_view_for_followers(cx);
            cx.background_executor()
                .spawn(persistence::DB.update_timestamp(self.database_id()))
                .detach();
        } else {
            for pane in &self.panes {
                pane.update(cx, |pane, cx| {
                    if let Some(item) = pane.active_item() {
                        item.workspace_deactivated(cx);
                    }
                    if matches!(
                        WorkspaceSettings::get_global(cx).autosave,
                        AutosaveSetting::OnWindowChange | AutosaveSetting::OnFocusChange
                    ) {
                        for item in pane.items() {
                            Pane::autosave_item(item.as_ref(), self.project.clone(), cx)
                                .detach_and_log_err(cx);
                        }
                    }
                });
            }
        }
    }

    fn active_call(&self) -> Option<&Model<ActiveCall>> {
        self.active_call.as_ref().map(|(call, _)| call)
    }

    fn on_active_call_event(
        &mut self,
        _: Model<ActiveCall>,
        event: &call2::room::Event,
        cx: &mut ViewContext<Self>,
    ) {
        match event {
            call2::room::Event::ParticipantLocationChanged { participant_id }
            | call2::room::Event::RemoteVideoTracksChanged { participant_id } => {
                self.leader_updated(*participant_id, cx);
            }
            _ => {}
        }
    }

    pub fn database_id(&self) -> WorkspaceId {
        self.database_id
    }

    fn location(&self, cx: &AppContext) -> Option<WorkspaceLocation> {
        let project = self.project().read(cx);

        if project.is_local() {
            Some(
                project
                    .visible_worktrees(cx)
                    .map(|worktree| worktree.read(cx).abs_path())
                    .collect::<Vec<_>>()
                    .into(),
            )
        } else {
            None
        }
    }

    fn remove_panes(&mut self, member: Member, cx: &mut ViewContext<Workspace>) {
        match member {
            Member::Axis(PaneAxis { members, .. }) => {
                for child in members.iter() {
                    self.remove_panes(child.clone(), cx)
                }
            }
            Member::Pane(pane) => {
                self.force_remove_pane(&pane, cx);
            }
        }
    }

    fn force_remove_pane(&mut self, pane: &View<Pane>, cx: &mut ViewContext<Workspace>) {
        self.panes.retain(|p| p != pane);
        if true {
            todo!()
            // cx.focus(self.panes.last().unwrap());
        }
        if self.last_active_center_pane == Some(pane.downgrade()) {
            self.last_active_center_pane = None;
        }
        cx.notify();
    }

    //     fn schedule_serialize(&mut self, cx: &mut ViewContext<Self>) {
    //         self._schedule_serialize = Some(cx.spawn(|this, cx| async move {
    //             cx.background().timer(Duration::from_millis(100)).await;
    //             this.read_with(&cx, |this, cx| this.serialize_workspace(cx))
    //                 .ok();
    //         }));
    //     }

    fn serialize_workspace(&self, cx: &mut ViewContext<Self>) {
        fn serialize_pane_handle(pane_handle: &View<Pane>, cx: &WindowContext) -> SerializedPane {
            let (items, active) = {
                let pane = pane_handle.read(cx);
                let active_item_id = pane.active_item().map(|item| item.id());
                (
                    pane.items()
                        .filter_map(|item_handle| {
                            Some(SerializedItem {
                                kind: Arc::from(item_handle.serialized_item_kind()?),
                                item_id: item_handle.id().as_u64() as usize,
                                active: Some(item_handle.id()) == active_item_id,
                            })
                        })
                        .collect::<Vec<_>>(),
                    pane.has_focus(cx),
                )
            };

            SerializedPane::new(items, active)
        }

        fn build_serialized_pane_group(
            pane_group: &Member,
            cx: &WindowContext,
        ) -> SerializedPaneGroup {
            match pane_group {
                Member::Axis(PaneAxis {
                    axis,
                    members,
                    flexes,
                    bounding_boxes: _,
                }) => SerializedPaneGroup::Group {
                    axis: *axis,
                    children: members
                        .iter()
                        .map(|member| build_serialized_pane_group(member, cx))
                        .collect::<Vec<_>>(),
                    flexes: Some(flexes.lock().clone()),
                },
                Member::Pane(pane_handle) => {
                    SerializedPaneGroup::Pane(serialize_pane_handle(&pane_handle, cx))
                }
            }
        }

        fn build_serialized_docks(
            this: &Workspace,
            cx: &mut ViewContext<Workspace>,
        ) -> DockStructure {
            let left_dock = this.left_dock.read(cx);
            let left_visible = left_dock.is_open();
            let left_active_panel = left_dock
                .visible_panel()
                .and_then(|panel| Some(panel.persistent_name(cx).to_string()));
            let left_dock_zoom = left_dock
                .visible_panel()
                .map(|panel| panel.is_zoomed(cx))
                .unwrap_or(false);

            let right_dock = this.right_dock.read(cx);
            let right_visible = right_dock.is_open();
            let right_active_panel = right_dock
                .visible_panel()
                .and_then(|panel| Some(panel.persistent_name(cx).to_string()));
            let right_dock_zoom = right_dock
                .visible_panel()
                .map(|panel| panel.is_zoomed(cx))
                .unwrap_or(false);

            let bottom_dock = this.bottom_dock.read(cx);
            let bottom_visible = bottom_dock.is_open();
            let bottom_active_panel = bottom_dock
                .visible_panel()
                .and_then(|panel| Some(panel.persistent_name(cx).to_string()));
            let bottom_dock_zoom = bottom_dock
                .visible_panel()
                .map(|panel| panel.is_zoomed(cx))
                .unwrap_or(false);

            DockStructure {
                left: DockData {
                    visible: left_visible,
                    active_panel: left_active_panel,
                    zoom: left_dock_zoom,
                },
                right: DockData {
                    visible: right_visible,
                    active_panel: right_active_panel,
                    zoom: right_dock_zoom,
                },
                bottom: DockData {
                    visible: bottom_visible,
                    active_panel: bottom_active_panel,
                    zoom: bottom_dock_zoom,
                },
            }
        }

        if let Some(location) = self.location(cx) {
            // Load bearing special case:
            //  - with_local_workspace() relies on this to not have other stuff open
            //    when you open your log
            if !location.paths().is_empty() {
                let center_group = build_serialized_pane_group(&self.center.root, cx);
                let docks = build_serialized_docks(self, cx);

                let serialized_workspace = SerializedWorkspace {
                    id: self.database_id,
                    location,
                    center_group,
                    bounds: Default::default(),
                    display: Default::default(),
                    docks,
                };

                cx.spawn(|_, _| persistence::DB.save_workspace(serialized_workspace))
                    .detach();
            }
        }
    }

    pub(crate) fn load_workspace(
        serialized_workspace: SerializedWorkspace,
        paths_to_open: Vec<Option<ProjectPath>>,
        cx: &mut ViewContext<Workspace>,
    ) -> Task<Result<Vec<Option<Box<dyn ItemHandle>>>>> {
        cx.spawn(|workspace, mut cx| async move {
            let (project, old_center_pane) = workspace.update(&mut cx, |workspace, _| {
                (
                    workspace.project().clone(),
                    workspace.last_active_center_pane.clone(),
                )
            })?;

            let mut center_group = None;
            let mut center_items = None;

            // Traverse the splits tree and add to things
            if let Some((group, active_pane, items)) = serialized_workspace
                .center_group
                .deserialize(
                    &project,
                    serialized_workspace.id,
                    workspace.clone(),
                    &mut cx,
                )
                .await
            {
                center_items = Some(items);
                center_group = Some((group, active_pane))
            }

            let mut items_by_project_path = cx.update(|_, cx| {
                center_items
                    .unwrap_or_default()
                    .into_iter()
                    .filter_map(|item| {
                        let item = item?;
                        let project_path = item.project_path(cx)?;
                        Some((project_path, item))
                    })
                    .collect::<HashMap<_, _>>()
            })?;

            let opened_items = paths_to_open
                .into_iter()
                .map(|path_to_open| {
                    path_to_open
                        .and_then(|path_to_open| items_by_project_path.remove(&path_to_open))
                })
                .collect::<Vec<_>>();

            // Remove old panes from workspace panes list
            workspace.update(&mut cx, |workspace, cx| {
                if let Some((center_group, active_pane)) = center_group {
                    workspace.remove_panes(workspace.center.root.clone(), cx);

                    // Swap workspace center group
                    workspace.center = PaneGroup::with_root(center_group);

                    // Change the focus to the workspace first so that we retrigger focus in on the pane.
                    // todo!()
                    // cx.focus_self();
                    // if let Some(active_pane) = active_pane {
                    //     cx.focus(&active_pane);
                    // } else {
                    //     cx.focus(workspace.panes.last().unwrap());
                    // }
                } else {
                    // todo!()
                    // let old_center_handle = old_center_pane.and_then(|weak| weak.upgrade());
                    // if let Some(old_center_handle) = old_center_handle {
                    //     cx.focus(&old_center_handle)
                    // } else {
                    //     cx.focus_self()
                    // }
                }

                let docks = serialized_workspace.docks;
                workspace.left_dock.update(cx, |dock, cx| {
                    dock.set_open(docks.left.visible, cx);
                    if let Some(active_panel) = docks.left.active_panel {
                        if let Some(ix) = dock.panel_index_for_ui_name(&active_panel, cx) {
                            dock.activate_panel(ix, cx);
                        }
                    }
                    dock.active_panel()
                        .map(|panel| panel.set_zoomed(docks.left.zoom, cx));
                    if docks.left.visible && docks.left.zoom {
                        // todo!()
                        // cx.focus_self()
                    }
                });
                // TODO: I think the bug is that setting zoom or active undoes the bottom zoom or something
                workspace.right_dock.update(cx, |dock, cx| {
                    dock.set_open(docks.right.visible, cx);
                    if let Some(active_panel) = docks.right.active_panel {
                        if let Some(ix) = dock.panel_index_for_ui_name(&active_panel, cx) {
                            dock.activate_panel(ix, cx);
                        }
                    }
                    dock.active_panel()
                        .map(|panel| panel.set_zoomed(docks.right.zoom, cx));

                    if docks.right.visible && docks.right.zoom {
                        // todo!()
                        // cx.focus_self()
                    }
                });
                workspace.bottom_dock.update(cx, |dock, cx| {
                    dock.set_open(docks.bottom.visible, cx);
                    if let Some(active_panel) = docks.bottom.active_panel {
                        if let Some(ix) = dock.panel_index_for_ui_name(&active_panel, cx) {
                            dock.activate_panel(ix, cx);
                        }
                    }

                    dock.active_panel()
                        .map(|panel| panel.set_zoomed(docks.bottom.zoom, cx));

                    if docks.bottom.visible && docks.bottom.zoom {
                        // todo!()
                        // cx.focus_self()
                    }
                });

                cx.notify();
            })?;

            // Serialize ourself to make sure our timestamps and any pane / item changes are replicated
            workspace.update(&mut cx, |workspace, cx| workspace.serialize_workspace(cx))?;

            Ok(opened_items)
        })
    }

    fn actions(div: Div<Self>) -> Div<Self> {
        div
            //     cx.add_async_action(Workspace::open);
            //     cx.add_async_action(Workspace::follow_next_collaborator);
            //     cx.add_async_action(Workspace::close);
            //     cx.add_async_action(Workspace::close_inactive_items_and_panes);
            //     cx.add_async_action(Workspace::close_all_items_and_panes);
            //     cx.add_global_action(Workspace::close_global);
            //     cx.add_global_action(restart);
            //     cx.add_async_action(Workspace::save_all);
            //     cx.add_action(Workspace::add_folder_to_project);
            //     cx.add_action(
            //         |workspace: &mut Workspace, _: &Unfollow, cx: &mut ViewContext<Workspace>| {
            //             let pane = workspace.active_pane().clone();
            //             workspace.unfollow(&pane, cx);
            //         },
            //     );
            //     cx.add_action(
            //         |workspace: &mut Workspace, action: &Save, cx: &mut ViewContext<Workspace>| {
            //             workspace
            //                 .save_active_item(action.save_intent.unwrap_or(SaveIntent::Save), cx)
            //                 .detach_and_log_err(cx);
            //         },
            //     );
            //     cx.add_action(
            //         |workspace: &mut Workspace, _: &SaveAs, cx: &mut ViewContext<Workspace>| {
            //             workspace
            //                 .save_active_item(SaveIntent::SaveAs, cx)
            //                 .detach_and_log_err(cx);
            //         },
            //     );
            //     cx.add_action(|workspace: &mut Workspace, _: &ActivatePreviousPane, cx| {
            //         workspace.activate_previous_pane(cx)
            //     });
            //     cx.add_action(|workspace: &mut Workspace, _: &ActivateNextPane, cx| {
            //         workspace.activate_next_pane(cx)
            //     });
            //     cx.add_action(
            //         |workspace: &mut Workspace, action: &ActivatePaneInDirection, cx| {
            //             workspace.activate_pane_in_direction(action.0, cx)
            //         },
            //     );
            //     cx.add_action(
            //         |workspace: &mut Workspace, action: &SwapPaneInDirection, cx| {
            //             workspace.swap_pane_in_direction(action.0, cx)
            //         },
            //     );
            .on_action(|this, e: &ToggleLeftDock, cx| {
                println!("TOGGLING DOCK");
                this.toggle_dock(DockPosition::Left, cx);
            })
        //     cx.add_action(|workspace: &mut Workspace, _: &ToggleRightDock, cx| {
        //         workspace.toggle_dock(DockPosition::Right, cx);
        //     });
        //     cx.add_action(|workspace: &mut Workspace, _: &ToggleBottomDock, cx| {
        //         workspace.toggle_dock(DockPosition::Bottom, cx);
        //     });
        //     cx.add_action(|workspace: &mut Workspace, _: &CloseAllDocks, cx| {
        //         workspace.close_all_docks(cx);
        //     });
        //     cx.add_action(Workspace::activate_pane_at_index);
        //     cx.add_action(|workspace: &mut Workspace, _: &ReopenClosedItem, cx| {
        //         workspace.reopen_closed_item(cx).detach();
        //     });
        //     cx.add_action(|workspace: &mut Workspace, _: &GoBack, cx| {
        //         workspace
        //             .go_back(workspace.active_pane().downgrade(), cx)
        //             .detach();
        //     });
        //     cx.add_action(|workspace: &mut Workspace, _: &GoForward, cx| {
        //         workspace
        //             .go_forward(workspace.active_pane().downgrade(), cx)
        //             .detach();
        //     });

        //     cx.add_action(|_: &mut Workspace, _: &install_cli::Install, cx| {
        //         cx.spawn(|workspace, mut cx| async move {
        //             let err = install_cli::install_cli(&cx)
        //                 .await
        //                 .context("Failed to create CLI symlink");

        //             workspace.update(&mut cx, |workspace, cx| {
        //                 if matches!(err, Err(_)) {
        //                     err.notify_err(workspace, cx);
        //                 } else {
        //                     workspace.show_notification(1, cx, |cx| {
        //                         cx.build_view(|_| {
        //                             MessageNotification::new("Successfully installed the `zed` binary")
        //                         })
        //                     });
        //                 }
        //             })
        //         })
        //         .detach();
        //     });
    }

    // todo!()
    //     #[cfg(any(test, feature = "test-support"))]
    //     pub fn test_new(project: ModelHandle<Project>, cx: &mut ViewContext<Self>) -> Self {
    //         use node_runtime::FakeNodeRuntime;
    #[cfg(any(test, feature = "test-support"))]
    pub fn test_new(project: Model<Project>, cx: &mut ViewContext<Self>) -> Self {
        use gpui::Context;
        use node_runtime::FakeNodeRuntime;

        let client = project.read(cx).client();
        let user_store = project.read(cx).user_store();

        let workspace_store = cx.build_model(|cx| WorkspaceStore::new(client.clone(), cx));
        let app_state = Arc::new(AppState {
            languages: project.read(cx).languages().clone(),
            workspace_store,
            client,
            user_store,
            fs: project.read(cx).fs().clone(),
            build_window_options: |_, _, _| Default::default(),
            initialize_workspace: |_, _, _, _| Task::ready(Ok(())),
            node_runtime: FakeNodeRuntime::new(),
        });
        Self::new(0, project, app_state, cx)
    }

    //     fn render_dock(&self, position: DockPosition, cx: &WindowContext) -> Option<AnyElement<Self>> {
    //         let dock = match position {
    //             DockPosition::Left => &self.left_dock,
    //             DockPosition::Right => &self.right_dock,
    //             DockPosition::Bottom => &self.bottom_dock,
    //         };
    //         let active_panel = dock.read(cx).visible_panel()?;
    //         let element = if Some(active_panel.id()) == self.zoomed.as_ref().map(|zoomed| zoomed.id()) {
    //             dock.read(cx).render_placeholder(cx)
    //         } else {
    //             ChildView::new(dock, cx).into_any()
    //         };

    //         Some(
    //             element
    //                 .constrained()
    //                 .dynamically(move |constraint, _, cx| match position {
    //                     DockPosition::Left | DockPosition::Right => SizeConstraint::new(
    //                         Vector2F::new(20., constraint.min.y()),
    //                         Vector2F::new(cx.window_size().x() * 0.8, constraint.max.y()),
    //                     ),
    //                     DockPosition::Bottom => SizeConstraint::new(
    //                         Vector2F::new(constraint.min.x(), 20.),
    //                         Vector2F::new(constraint.max.x(), cx.window_size().y() * 0.8),
    //                     ),
    //                 })
    //                 .into_any(),
    //         )
    //     }
    // }
    pub fn register_action<A: Action>(
        &mut self,
        callback: impl Fn(&mut Self, &A, &mut ViewContext<Self>) + 'static,
    ) {
        let callback = Arc::new(callback);

        self.workspace_actions.push(Box::new(move |div| {
            let callback = callback.clone();
            div.on_action(move |workspace, event, cx| (callback.clone())(workspace, event, cx))
        }));
    }

    fn add_workspace_actions_listeners(
        &self,
        mut div: Div<Workspace, StatelessInteractivity<Workspace>>,
    ) -> Div<Workspace, StatelessInteractivity<Workspace>> {
        for action in self.workspace_actions.iter() {
            div = (action)(div)
        }
        div
    }

    pub fn toggle_modal<V: Modal, B>(&mut self, cx: &mut ViewContext<Self>, build: B)
    where
        B: FnOnce(&mut ViewContext<V>) -> V,
    {
        self.modal_layer
            .update(cx, |modal_layer, cx| modal_layer.toggle_modal(cx, build))
    }
}

fn window_bounds_env_override(cx: &AsyncAppContext) -> Option<WindowBounds> {
    let display_origin = cx
        .update(|cx| Some(cx.displays().first()?.bounds().origin))
        .ok()??;
    ZED_WINDOW_POSITION
        .zip(*ZED_WINDOW_SIZE)
        .map(|(position, size)| {
            WindowBounds::Fixed(Bounds {
                origin: display_origin + position,
                size,
            })
        })
}

fn open_items(
    serialized_workspace: Option<SerializedWorkspace>,
    mut project_paths_to_open: Vec<(PathBuf, Option<ProjectPath>)>,
    app_state: Arc<AppState>,
    cx: &mut ViewContext<Workspace>,
) -> impl 'static + Future<Output = Result<Vec<Option<Result<Box<dyn ItemHandle>>>>>> {
    let restored_items = serialized_workspace.map(|serialized_workspace| {
        Workspace::load_workspace(
            serialized_workspace,
            project_paths_to_open
                .iter()
                .map(|(_, project_path)| project_path)
                .cloned()
                .collect(),
            cx,
        )
    });

    cx.spawn(|workspace, mut cx| async move {
        let mut opened_items = Vec::with_capacity(project_paths_to_open.len());

        if let Some(restored_items) = restored_items {
            let restored_items = restored_items.await?;

            let restored_project_paths = restored_items
                .iter()
                .filter_map(|item| {
                    cx.update(|_, cx| item.as_ref()?.project_path(cx))
                        .ok()
                        .flatten()
                })
                .collect::<HashSet<_>>();

            for restored_item in restored_items {
                opened_items.push(restored_item.map(Ok));
            }

            project_paths_to_open
                .iter_mut()
                .for_each(|(_, project_path)| {
                    if let Some(project_path_to_open) = project_path {
                        if restored_project_paths.contains(project_path_to_open) {
                            *project_path = None;
                        }
                    }
                });
        } else {
            for _ in 0..project_paths_to_open.len() {
                opened_items.push(None);
            }
        }
        assert!(opened_items.len() == project_paths_to_open.len());

        let tasks =
            project_paths_to_open
                .into_iter()
                .enumerate()
                .map(|(i, (abs_path, project_path))| {
                    let workspace = workspace.clone();
                    cx.spawn(|mut cx| {
                        let fs = app_state.fs.clone();
                        async move {
                            let file_project_path = project_path?;
                            if fs.is_file(&abs_path).await {
                                Some((
                                    i,
                                    workspace
                                        .update(&mut cx, |workspace, cx| {
                                            workspace.open_path(file_project_path, None, true, cx)
                                        })
                                        .log_err()?
                                        .await,
                                ))
                            } else {
                                None
                            }
                        }
                    })
                });

        let tasks = tasks.collect::<Vec<_>>();

        let tasks = futures::future::join_all(tasks.into_iter());
        for maybe_opened_path in tasks.await.into_iter() {
            if let Some((i, path_open_result)) = maybe_opened_path {
                opened_items[i] = Some(path_open_result);
            }
        }

        Ok(opened_items)
    })
}

// todo!()
// fn notify_of_new_dock(workspace: &WeakView<Workspace>, cx: &mut AsyncAppContext) {
//     const NEW_PANEL_BLOG_POST: &str = "https://zed.dev/blog/new-panel-system";
//     const NEW_DOCK_HINT_KEY: &str = "show_new_dock_key";
//     const MESSAGE_ID: usize = 2;

//     if workspace
//         .read_with(cx, |workspace, cx| {
//             workspace.has_shown_notification_once::<MessageNotification>(MESSAGE_ID, cx)
//         })
//         .unwrap_or(false)
//     {
//         return;
//     }

//     if db::kvp::KEY_VALUE_STORE
//         .read_kvp(NEW_DOCK_HINT_KEY)
//         .ok()
//         .flatten()
//         .is_some()
//     {
//         if !workspace
//             .read_with(cx, |workspace, cx| {
//                 workspace.has_shown_notification_once::<MessageNotification>(MESSAGE_ID, cx)
//             })
//             .unwrap_or(false)
//         {
//             cx.update(|cx| {
//                 cx.update_global::<NotificationTracker, _, _>(|tracker, _| {
//                     let entry = tracker
//                         .entry(TypeId::of::<MessageNotification>())
//                         .or_default();
//                     if !entry.contains(&MESSAGE_ID) {
//                         entry.push(MESSAGE_ID);
//                     }
//                 });
//             });
//         }

//         return;
//     }

//     cx.spawn(|_| async move {
//         db::kvp::KEY_VALUE_STORE
//             .write_kvp(NEW_DOCK_HINT_KEY.to_string(), "seen".to_string())
//             .await
//             .ok();
//     })
//     .detach();

//     workspace
//         .update(cx, |workspace, cx| {
//             workspace.show_notification_once(2, cx, |cx| {
//                 cx.build_view(|_| {
//                     MessageNotification::new_element(|text, _| {
//                         Text::new(
//                             "Looking for the dock? Try ctrl-`!\nshift-escape now zooms your pane.",
//                             text,
//                         )
//                         .with_custom_runs(vec![26..32, 34..46], |_, bounds, cx| {
//                             let code_span_background_color = settings::get::<ThemeSettings>(cx)
//                                 .theme
//                                 .editor
//                                 .document_highlight_read_background;

//                             cx.scene().push_quad(gpui::Quad {
//                                 bounds,
//                                 background: Some(code_span_background_color),
//                                 border: Default::default(),
//                                 corner_radii: (2.0).into(),
//                             })
//                         })
//                         .into_any()
//                     })
//                     .with_click_message("Read more about the new panel system")
//                     .on_click(|cx| cx.platform().open_url(NEW_PANEL_BLOG_POST))
//                 })
//             })
//         })
//         .ok();

fn notify_if_database_failed(workspace: WindowHandle<Workspace>, cx: &mut AsyncAppContext) {
    const REPORT_ISSUE_URL: &str ="https://github.com/zed-industries/community/issues/new?assignees=&labels=defect%2Ctriage&template=2_bug_report.yml";

    workspace
        .update(cx, |workspace, cx| {
            if (*db2::ALL_FILE_DB_FAILED).load(std::sync::atomic::Ordering::Acquire) {
                workspace.show_notification_once(0, cx, |cx| {
                    cx.build_view(|_| {
                        MessageNotification::new("Failed to load the database file.")
                            .with_click_message("Click to let us know about this error")
                            .on_click(|cx| cx.open_url(REPORT_ISSUE_URL))
                    })
                });
            }
        })
        .log_err();
}

impl EventEmitter<Event> for Workspace {}

impl Render for Workspace {
    type Element = Div<Self>;

    fn render(&mut self, cx: &mut ViewContext<Self>) -> Self::Element {
<<<<<<< HEAD
        let mut context = DispatchContext::default();
        context.insert("Workspace");
        cx.with_key_dispatch_context(context, |cx| {
            div()
                .relative()
                .size_full()
                .flex()
                .flex_col()
                .font("Zed Sans")
                .gap_0()
                .justify_start()
                .items_start()
                .text_color(cx.theme().colors().text)
                .bg(cx.theme().colors().background)
                .child(self.render_titlebar(cx))
                .child(
                    // todo! should this be a component a view?
                    self.add_workspace_actions_listeners(div().id("workspace"))
                        .relative()
                        .flex_1()
                        .w_full()
                        .flex()
                        .overflow_hidden()
                        .border_t()
                        .border_b()
                        .border_color(cx.theme().colors().border)
                        .child(self.modal_layer.clone())
                        .child(
                            div()
                                .flex()
                                .flex_row()
                                .flex_1()
                                .h_full()
                                .child(div().flex().flex_1().child(self.left_dock.clone()))
                                .child(
                                    div()
                                        .flex()
                                        .flex_col()
                                        .flex_1()
                                        .child(self.center.render(
                                            &self.project,
                                            &self.follower_states,
                                            self.active_call(),
                                            &self.active_pane,
                                            self.zoomed.as_ref(),
                                            &self.app_state,
                                            cx,
                                        ))
                                        .child(
                                            div().flex().flex_1().child(self.bottom_dock.clone()),
                                        ),
                                )
                                .child(div().flex().flex_1().child(self.right_dock.clone())),
                        ),
                )
                .child(self.status_bar.clone())
                // .when(self.debug.show_toast, |this| {
                //     this.child(Toast::new(ToastOrigin::Bottom).child(Label::new("A toast")))
                // })
                // .children(
                //     Some(
                //         div()
                //             .absolute()
                //             .top(px(50.))
                //             .left(px(640.))
                //             .z_index(8)
                //             .child(LanguageSelector::new("language-selector")),
                //     )
                //     .filter(|_| self.is_language_selector_open()),
                // )
                .z_index(8)
                // Debug
                .child(
                    div()
                        .flex()
                        .flex_col()
                        .z_index(9)
                        .absolute()
                        .top_20()
                        .left_1_4()
                        .w_40()
                        .gap_2(), // .when(self.show_debug, |this| {
                                  //     this.child(Button::<Workspace>::new("Toggle User Settings").on_click(
                                  //         Arc::new(|workspace, cx| workspace.debug_toggle_user_settings(cx)),
                                  //     ))
                                  //     .child(
                                  //         Button::<Workspace>::new("Toggle Toasts").on_click(Arc::new(
                                  //             |workspace, cx| workspace.debug_toggle_toast(cx),
                                  //         )),
                                  //     )
                                  //     .child(
                                  //         Button::<Workspace>::new("Toggle Livestream").on_click(Arc::new(
                                  //             |workspace, cx| workspace.debug_toggle_livestream(cx),
                                  //         )),
                                  //     )
                                  // })
                                  // .child(
                                  //     Button::<Workspace>::new("Toggle Debug")
                                  //         .on_click(Arc::new(|workspace, cx| workspace.toggle_debug(cx))),
                                  // ),
                )
        })
=======
        let mut context = KeyContext::default();
        context.add("Workspace");

        self.add_workspace_actions_listeners(div())
            .context(context)
            .relative()
            .size_full()
            .flex()
            .flex_col()
            .font("Zed Sans")
            .gap_0()
            .justify_start()
            .items_start()
            .text_color(cx.theme().colors().text)
            .bg(cx.theme().colors().background)
            .child(self.render_titlebar(cx))
            .child(
                // todo! should this be a component a view?
                div()
                    .id("workspace")
                    .relative()
                    .flex_1()
                    .w_full()
                    .flex()
                    .overflow_hidden()
                    .border_t()
                    .border_b()
                    .border_color(cx.theme().colors().border)
                    .child(self.modal_layer.clone())
                    // .children(
                    //     Some(
                    //         Panel::new("project-panel-outer", cx)
                    //             .side(PanelSide::Left)
                    //             .child(ProjectPanel::new("project-panel-inner")),
                    //     )
                    //     .filter(|_| self.is_project_panel_open()),
                    // )
                    // .children(
                    //     Some(
                    //         Panel::new("collab-panel-outer", cx)
                    //             .child(CollabPanel::new("collab-panel-inner"))
                    //             .side(PanelSide::Left),
                    //     )
                    //     .filter(|_| self.is_collab_panel_open()),
                    // )
                    // .child(NotificationToast::new(
                    //     "maxbrunsfeld has requested to add you as a contact.".into(),
                    // ))
                    .child(
                        div().flex().flex_col().flex_1().h_full().child(
                            div().flex().flex_1().child(self.center.render(
                                &self.project,
                                &self.follower_states,
                                self.active_call(),
                                &self.active_pane,
                                self.zoomed.as_ref(),
                                &self.app_state,
                                cx,
                            )),
                        ), // .children(
                           //     Some(
                           //         Panel::new("terminal-panel", cx)
                           //             .child(Terminal::new())
                           //             .allowed_sides(PanelAllowedSides::BottomOnly)
                           //             .side(PanelSide::Bottom),
                           //     )
                           //     .filter(|_| self.is_terminal_open()),
                           // ),
                    ), // .children(
                       //     Some(
                       //         Panel::new("chat-panel-outer", cx)
                       //             .side(PanelSide::Right)
                       //             .child(ChatPanel::new("chat-panel-inner").messages(vec![
                       //                 ChatMessage::new(
                       //                     "osiewicz".to_string(),
                       //                     "is this thing on?".to_string(),
                       //                     DateTime::parse_from_rfc3339("2023-09-27T15:40:52.707Z")
                       //                         .unwrap()
                       //                         .naive_local(),
                       //                 ),
                       //                 ChatMessage::new(
                       //                     "maxdeviant".to_string(),
                       //                     "Reading you loud and clear!".to_string(),
                       //                     DateTime::parse_from_rfc3339("2023-09-28T15:40:52.707Z")
                       //                         .unwrap()
                       //                         .naive_local(),
                       //                 ),
                       //             ])),
                       //     )
                       //     .filter(|_| self.is_chat_panel_open()),
                       // )
                       // .children(
                       //     Some(
                       //         Panel::new("notifications-panel-outer", cx)
                       //             .side(PanelSide::Right)
                       //             .child(NotificationsPanel::new("notifications-panel-inner")),
                       //     )
                       //     .filter(|_| self.is_notifications_panel_open()),
                       // )
                       // .children(
                       //     Some(
                       //         Panel::new("assistant-panel-outer", cx)
                       //             .child(AssistantPanel::new("assistant-panel-inner")),
                       //     )
                       //     .filter(|_| self.is_assistant_panel_open()),
                       // ),
            )
            .child(self.status_bar.clone())
            // .when(self.debug.show_toast, |this| {
            //     this.child(Toast::new(ToastOrigin::Bottom).child(Label::new("A toast")))
            // })
            // .children(
            //     Some(
            //         div()
            //             .absolute()
            //             .top(px(50.))
            //             .left(px(640.))
            //             .z_index(8)
            //             .child(LanguageSelector::new("language-selector")),
            //     )
            //     .filter(|_| self.is_language_selector_open()),
            // )
            .z_index(8)
            // Debug
            .child(
                div()
                    .flex()
                    .flex_col()
                    .z_index(9)
                    .absolute()
                    .top_20()
                    .left_1_4()
                    .w_40()
                    .gap_2(), // .when(self.show_debug, |this| {
                              //     this.child(Button::<Workspace>::new("Toggle User Settings").on_click(
                              //         Arc::new(|workspace, cx| workspace.debug_toggle_user_settings(cx)),
                              //     ))
                              //     .child(
                              //         Button::<Workspace>::new("Toggle Toasts").on_click(Arc::new(
                              //             |workspace, cx| workspace.debug_toggle_toast(cx),
                              //         )),
                              //     )
                              //     .child(
                              //         Button::<Workspace>::new("Toggle Livestream").on_click(Arc::new(
                              //             |workspace, cx| workspace.debug_toggle_livestream(cx),
                              //         )),
                              //     )
                              // })
                              // .child(
                              //     Button::<Workspace>::new("Toggle Debug")
                              //         .on_click(Arc::new(|workspace, cx| workspace.toggle_debug(cx))),
                              // ),
            )
>>>>>>> b918c27c
    }
}
// todo!()
// impl Entity for Workspace {
//     type Event = Event;

//     fn release(&mut self, cx: &mut AppContext) {
//         self.app_state.workspace_store.update(cx, |store, _| {
//             store.workspaces.remove(&self.weak_self);
//         })
//     }
// }

// impl View for Workspace {
//     fn ui_name() -> &'static str {
//         "Workspace"
//     }

//     fn render(&mut self, cx: &mut ViewContext<Self>) -> AnyElement<Self> {
//         let theme = theme::current(cx).clone();
//         Stack::new()
//             .with_child(
//                 Flex::column()
//                     .with_child(self.render_titlebar(&theme, cx))
//                     .with_child(
//                         Stack::new()
//                             .with_child({
//                                 let project = self.project.clone();
//                                 Flex::row()
//                                     .with_children(self.render_dock(DockPosition::Left, cx))
//                                     .with_child(
//                                         Flex::column()
//                                             .with_child(
//                                                 FlexItem::new(
//                                                     self.center.render(
//                                                         &project,
//                                                         &theme,
//                                                         &self.follower_states,
//                                                         self.active_call(),
//                                                         self.active_pane(),
//                                                         self.zoomed
//                                                             .as_ref()
//                                                             .and_then(|zoomed| zoomed.upgrade(cx))
//                                                             .as_ref(),
//                                                         &self.app_state,
//                                                         cx,
//                                                     ),
//                                                 )
//                                                 .flex(1., true),
//                                             )
//                                             .with_children(
//                                                 self.render_dock(DockPosition::Bottom, cx),
//                                             )
//                                             .flex(1., true),
//                                     )
//                                     .with_children(self.render_dock(DockPosition::Right, cx))
//                             })
//                             .with_child(Overlay::new(
//                                 Stack::new()
//                                     .with_children(self.zoomed.as_ref().and_then(|zoomed| {
//                                         enum ZoomBackground {}
//                                         let zoomed = zoomed.upgrade(cx)?;

//                                         let mut foreground_style =
//                                             theme.workspace.zoomed_pane_foreground;
//                                         if let Some(zoomed_dock_position) = self.zoomed_position {
//                                             foreground_style =
//                                                 theme.workspace.zoomed_panel_foreground;
//                                             let margin = foreground_style.margin.top;
//                                             let border = foreground_style.border.top;

//                                             // Only include a margin and border on the opposite side.
//                                             foreground_style.margin.top = 0.;
//                                             foreground_style.margin.left = 0.;
//                                             foreground_style.margin.bottom = 0.;
//                                             foreground_style.margin.right = 0.;
//                                             foreground_style.border.top = false;
//                                             foreground_style.border.left = false;
//                                             foreground_style.border.bottom = false;
//                                             foreground_style.border.right = false;
//                                             match zoomed_dock_position {
//                                                 DockPosition::Left => {
//                                                     foreground_style.margin.right = margin;
//                                                     foreground_style.border.right = border;
//                                                 }
//                                                 DockPosition::Right => {
//                                                     foreground_style.margin.left = margin;
//                                                     foreground_style.border.left = border;
//                                                 }
//                                                 DockPosition::Bottom => {
//                                                     foreground_style.margin.top = margin;
//                                                     foreground_style.border.top = border;
//                                                 }
//                                             }
//                                         }

//                                         Some(
//                                             ChildView::new(&zoomed, cx)
//                                                 .contained()
//                                                 .with_style(foreground_style)
//                                                 .aligned()
//                                                 .contained()
//                                                 .with_style(theme.workspace.zoomed_background)
//                                                 .mouse::<ZoomBackground>(0)
//                                                 .capture_all()
//                                                 .on_down(
//                                                     MouseButton::Left,
//                                                     |_, this: &mut Self, cx| {
//                                                         this.zoom_out(cx);
//                                                     },
//                                                 ),
//                                         )
//                                     }))
//                                     .with_children(self.modal.as_ref().map(|modal| {
//                                         // Prevent clicks within the modal from falling
//                                         // through to the rest of the workspace.
//                                         enum ModalBackground {}
//                                         MouseEventHandler::new::<ModalBackground, _>(
//                                             0,
//                                             cx,
//                                             |_, cx| ChildView::new(modal.view.as_any(), cx),
//                                         )
//                                         .on_click(MouseButton::Left, |_, _, _| {})
//                                         .contained()
//                                         .with_style(theme.workspace.modal)
//                                         .aligned()
//                                         .top()
//                                     }))
//                                     .with_children(self.render_notifications(&theme.workspace, cx)),
//                             ))
//                             .provide_resize_bounds::<WorkspaceBounds>()
//                             .flex(1.0, true),
//                     )
//                     .with_child(ChildView::new(&self.status_bar, cx))
//                     .contained()
//                     .with_background_color(theme.workspace.background),
//             )
//             .with_children(DragAndDrop::render(cx))
//             .with_children(self.render_disconnected_overlay(cx))
//             .into_any_named("workspace")
//     }

//     fn focus_in(&mut self, _: AnyViewHandle, cx: &mut ViewContext<Self>) {
//         if cx.is_self_focused() {
//             cx.focus(&self.active_pane);
//         }
//     }

//     fn modifiers_changed(&mut self, e: &ModifiersChangedEvent, cx: &mut ViewContext<Self>) -> bool {
//         DragAndDrop::<Workspace>::update_modifiers(e.modifiers, cx)
//     }
// }

impl WorkspaceStore {
    pub fn new(client: Arc<Client>, _cx: &mut ModelContext<Self>) -> Self {
        Self {
            workspaces: Default::default(),
            followers: Default::default(),
            _subscriptions: vec![],
            //     client.add_request_handler(cx.weak_model(), Self::handle_follow),
            //     client.add_message_handler(cx.weak_model(), Self::handle_unfollow),
            //     client.add_message_handler(cx.weak_model(), Self::handle_update_followers),
            // ],
            client,
        }
    }

    pub fn update_followers(
        &self,
        project_id: Option<u64>,
        update: proto::update_followers::Variant,
        cx: &AppContext,
    ) -> Option<()> {
        if !cx.has_global::<Model<ActiveCall>>() {
            return None;
        }

        let room_id = ActiveCall::global(cx).read(cx).room()?.read(cx).id();
        let follower_ids: Vec<_> = self
            .followers
            .iter()
            .filter_map(|follower| {
                if follower.project_id == project_id || project_id.is_none() {
                    Some(follower.peer_id.into())
                } else {
                    None
                }
            })
            .collect();
        if follower_ids.is_empty() {
            return None;
        }
        self.client
            .send(proto::UpdateFollowers {
                room_id,
                project_id,
                follower_ids,
                variant: Some(update),
            })
            .log_err()
    }

    pub async fn handle_follow(
        this: Model<Self>,
        envelope: TypedEnvelope<proto::Follow>,
        _: Arc<Client>,
        mut cx: AsyncAppContext,
    ) -> Result<proto::FollowResponse> {
        this.update(&mut cx, |this, cx| {
            let follower = Follower {
                project_id: envelope.payload.project_id,
                peer_id: envelope.original_sender_id()?,
            };
            let active_project = ActiveCall::global(cx).read(cx).location().cloned();

            let mut response = proto::FollowResponse::default();
            for workspace in &this.workspaces {
                workspace
                    .update(cx, |workspace, cx| {
                        let handler_response = workspace.handle_follow(follower.project_id, cx);
                        if response.views.is_empty() {
                            response.views = handler_response.views;
                        } else {
                            response.views.extend_from_slice(&handler_response.views);
                        }

                        if let Some(active_view_id) = handler_response.active_view_id.clone() {
                            if response.active_view_id.is_none()
                                || Some(workspace.project.downgrade()) == active_project
                            {
                                response.active_view_id = Some(active_view_id);
                            }
                        }
                    })
                    .ok();
            }

            if let Err(ix) = this.followers.binary_search(&follower) {
                this.followers.insert(ix, follower);
            }

            Ok(response)
        })?
    }

    async fn handle_unfollow(
        model: Model<Self>,
        envelope: TypedEnvelope<proto::Unfollow>,
        _: Arc<Client>,
        mut cx: AsyncAppContext,
    ) -> Result<()> {
        model.update(&mut cx, |this, _| {
            let follower = Follower {
                project_id: envelope.payload.project_id,
                peer_id: envelope.original_sender_id()?,
            };
            if let Ok(ix) = this.followers.binary_search(&follower) {
                this.followers.remove(ix);
            }
            Ok(())
        })?
    }

    async fn handle_update_followers(
        this: Model<Self>,
        envelope: TypedEnvelope<proto::UpdateFollowers>,
        _: Arc<Client>,
        mut cx: AsyncWindowContext,
    ) -> Result<()> {
        let leader_id = envelope.original_sender_id()?;
        let update = envelope.payload;

        this.update(&mut cx, |this, cx| {
            for workspace in &this.workspaces {
                workspace.update(cx, |workspace, cx| {
                    let project_id = workspace.project.read(cx).remote_id();
                    if update.project_id != project_id && update.project_id.is_some() {
                        return;
                    }
                    workspace.handle_update_followers(leader_id, update.clone(), cx);
                })?;
            }
            Ok(())
        })?
    }
}

impl ViewId {
    pub(crate) fn from_proto(message: proto::ViewId) -> Result<Self> {
        Ok(Self {
            creator: message
                .creator
                .ok_or_else(|| anyhow!("creator is missing"))?,
            id: message.id,
        })
    }

    pub(crate) fn to_proto(&self) -> proto::ViewId {
        proto::ViewId {
            creator: Some(self.creator),
            id: self.id,
        }
    }
}

// pub trait WorkspaceHandle {
//     fn file_project_paths(&self, cx: &AppContext) -> Vec<ProjectPath>;
// }

// impl WorkspaceHandle for View<Workspace> {
//     fn file_project_paths(&self, cx: &AppContext) -> Vec<ProjectPath> {
//         self.read(cx)
//             .worktrees(cx)
//             .flat_map(|worktree| {
//                 let worktree_id = worktree.read(cx).id();
//                 worktree.read(cx).files(true, 0).map(move |f| ProjectPath {
//                     worktree_id,
//                     path: f.path.clone(),
//                 })
//             })
//             .collect::<Vec<_>>()
//     }
// }

// impl std::fmt::Debug for OpenPaths {
//     fn fmt(&self, f: &mut std::fmt::Formatter<'_>) -> std::fmt::Result {
//         f.debug_struct("OpenPaths")
//             .field("paths", &self.paths)
//             .finish()
//     }
// }

pub struct WorkspaceCreated(pub WeakView<Workspace>);

pub fn activate_workspace_for_project(
    cx: &mut AppContext,
    predicate: impl Fn(&Project, &AppContext) -> bool + Send + 'static,
) -> Option<WindowHandle<Workspace>> {
    for window in cx.windows() {
        let Some(workspace) = window.downcast::<Workspace>() else {
            continue;
        };

        let predicate = workspace
            .update(cx, |workspace, cx| {
                let project = workspace.project.read(cx);
                if predicate(project, cx) {
                    cx.activate_window();
                    true
                } else {
                    false
                }
            })
            .log_err()
            .unwrap_or(false);

        if predicate {
            return Some(workspace);
        }
    }

    None
}

pub async fn last_opened_workspace_paths() -> Option<WorkspaceLocation> {
    DB.last_workspace().await.log_err().flatten()
}

// async fn join_channel_internal(
//     channel_id: u64,
//     app_state: &Arc<AppState>,
//     requesting_window: Option<WindowHandle<Workspace>>,
//     active_call: &ModelHandle<ActiveCall>,
//     cx: &mut AsyncAppContext,
// ) -> Result<bool> {
//     let (should_prompt, open_room) = active_call.read_with(cx, |active_call, cx| {
//         let Some(room) = active_call.room().map(|room| room.read(cx)) else {
//             return (false, None);
//         };

//         let already_in_channel = room.channel_id() == Some(channel_id);
//         let should_prompt = room.is_sharing_project()
//             && room.remote_participants().len() > 0
//             && !already_in_channel;
//         let open_room = if already_in_channel {
//             active_call.room().cloned()
//         } else {
//             None
//         };
//         (should_prompt, open_room)
//     });

//     if let Some(room) = open_room {
//         let task = room.update(cx, |room, cx| {
//             if let Some((project, host)) = room.most_active_project(cx) {
//                 return Some(join_remote_project(project, host, app_state.clone(), cx));
//             }

//             None
//         });
//         if let Some(task) = task {
//             task.await?;
//         }
//         return anyhow::Ok(true);
//     }

//     if should_prompt {
//         if let Some(workspace) = requesting_window {
//             if let Some(window) = workspace.update(cx, |cx| cx.window()) {
//                 let answer = window.prompt(
//                     PromptLevel::Warning,
//                     "Leaving this call will unshare your current project.\nDo you want to switch channels?",
//                     &["Yes, Join Channel", "Cancel"],
//                     cx,
//                 );

//                 if let Some(mut answer) = answer {
//                     if answer.next().await == Some(1) {
//                         return Ok(false);
//                     }
//                 }
//             } else {
//                 return Ok(false); // unreachable!() hopefully
//             }
//         } else {
//             return Ok(false); // unreachable!() hopefully
//         }
//     }

//     let client = cx.read(|cx| active_call.read(cx).client());

//     let mut client_status = client.status();

//     // this loop will terminate within client::CONNECTION_TIMEOUT seconds.
//     'outer: loop {
//         let Some(status) = client_status.recv().await else {
//             return Err(anyhow!("error connecting"));
//         };

//         match status {
//             Status::Connecting
//             | Status::Authenticating
//             | Status::Reconnecting
//             | Status::Reauthenticating => continue,
//             Status::Connected { .. } => break 'outer,
//             Status::SignedOut => return Err(anyhow!("not signed in")),
//             Status::UpgradeRequired => return Err(anyhow!("zed is out of date")),
//             Status::ConnectionError | Status::ConnectionLost | Status::ReconnectionError { .. } => {
//                 return Err(anyhow!("zed is offline"))
//             }
//         }
//     }

//     let room = active_call
//         .update(cx, |active_call, cx| {
//             active_call.join_channel(channel_id, cx)
//         })
//         .await?;

//     room.update(cx, |room, _| room.room_update_completed())
//         .await;

//     let task = room.update(cx, |room, cx| {
//         if let Some((project, host)) = room.most_active_project(cx) {
//             return Some(join_remote_project(project, host, app_state.clone(), cx));
//         }

//         None
//     });
//     if let Some(task) = task {
//         task.await?;
//         return anyhow::Ok(true);
//     }
//     anyhow::Ok(false)
// }

// pub fn join_channel(
//     channel_id: u64,
//     app_state: Arc<AppState>,
//     requesting_window: Option<WindowHandle<Workspace>>,
//     cx: &mut AppContext,
// ) -> Task<Result<()>> {
//     let active_call = ActiveCall::global(cx);
//     cx.spawn(|mut cx| async move {
//         let result = join_channel_internal(
//             channel_id,
//             &app_state,
//             requesting_window,
//             &active_call,
//             &mut cx,
//         )
//         .await;

//         // join channel succeeded, and opened a window
//         if matches!(result, Ok(true)) {
//             return anyhow::Ok(());
//         }

//         if requesting_window.is_some() {
//             return anyhow::Ok(());
//         }

//         // find an existing workspace to focus and show call controls
//         let mut active_window = activate_any_workspace_window(&mut cx);
//         if active_window.is_none() {
//             // no open workspaces, make one to show the error in (blergh)
//             cx.update(|cx| Workspace::new_local(vec![], app_state.clone(), requesting_window, cx))
//                 .await;
//         }

//         active_window = activate_any_workspace_window(&mut cx);
//         if active_window.is_none() {
//             return result.map(|_| ()); // unreachable!() assuming new_local always opens a window
//         }

//         if let Err(err) = result {
//             let prompt = active_window.unwrap().prompt(
//                 PromptLevel::Critical,
//                 &format!("Failed to join channel: {}", err),
//                 &["Ok"],
//                 &mut cx,
//             );
//             if let Some(mut prompt) = prompt {
//                 prompt.next().await;
//             } else {
//                 return Err(err);
//             }
//         }

//         // return ok, we showed the error to the user.
//         return anyhow::Ok(());
//     })
// }

// pub fn activate_any_workspace_window(cx: &mut AsyncAppContext) -> Option<AnyWindowHandle> {
//     for window in cx.windows() {
//         let found = window.update(cx, |cx| {
//             let is_workspace = cx.root_view().clone().downcast::<Workspace>().is_some();
//             if is_workspace {
//                 cx.activate_window();
//             }
//             is_workspace
//         });
//         if found == Some(true) {
//             return Some(window);
//         }
//     }
//     None
// }

#[allow(clippy::type_complexity)]
pub fn open_paths(
    abs_paths: &[PathBuf],
    app_state: &Arc<AppState>,
    requesting_window: Option<WindowHandle<Workspace>>,
    cx: &mut AppContext,
) -> Task<
    anyhow::Result<(
        WindowHandle<Workspace>,
        Vec<Option<Result<Box<dyn ItemHandle>, anyhow::Error>>>,
    )>,
> {
    let app_state = app_state.clone();
    let abs_paths = abs_paths.to_vec();
    // Open paths in existing workspace if possible
    let existing = activate_workspace_for_project(cx, {
        let abs_paths = abs_paths.clone();
        move |project, cx| project.contains_paths(&abs_paths, cx)
    });
    cx.spawn(move |mut cx| async move {
        if let Some(existing) = existing {
            // // Ok((
            //     existing.clone(),
            //     cx.update_window_root(&existing, |workspace, cx| {
            //         workspace.open_paths(abs_paths, true, cx)
            //     })?
            //     .await,
            // ))
            todo!()
        } else {
            cx.update(move |cx| {
                Workspace::new_local(abs_paths, app_state.clone(), requesting_window, cx)
            })?
            .await
        }
    })
}

pub fn open_new(
    app_state: &Arc<AppState>,
    cx: &mut AppContext,
    init: impl FnOnce(&mut Workspace, &mut ViewContext<Workspace>) + 'static + Send,
) -> Task<()> {
    let task = Workspace::new_local(Vec::new(), app_state.clone(), None, cx);
    cx.spawn(|mut cx| async move {
        if let Some((workspace, opened_paths)) = task.await.log_err() {
            workspace
                .update(&mut cx, |workspace, cx| {
                    if opened_paths.is_empty() {
                        init(workspace, cx)
                    }
                })
                .log_err();
        }
    })
}

// pub fn create_and_open_local_file(
//     path: &'static Path,
//     cx: &mut ViewContext<Workspace>,
//     default_content: impl 'static + Send + FnOnce() -> Rope,
// ) -> Task<Result<Box<dyn ItemHandle>>> {
//     cx.spawn(|workspace, mut cx| async move {
//         let fs = workspace.read_with(&cx, |workspace, _| workspace.app_state().fs.clone())?;
//         if !fs.is_file(path).await {
//             fs.create_file(path, Default::default()).await?;
//             fs.save(path, &default_content(), Default::default())
//                 .await?;
//         }

//         let mut items = workspace
//             .update(&mut cx, |workspace, cx| {
//                 workspace.with_local_workspace(cx, |workspace, cx| {
//                     workspace.open_paths(vec![path.to_path_buf()], false, cx)
//                 })
//             })?
//             .await?
//             .await;

//         let item = items.pop().flatten();
//         item.ok_or_else(|| anyhow!("path {path:?} is not a file"))?
//     })
// }

// pub fn join_remote_project(
//     project_id: u64,
//     follow_user_id: u64,
//     app_state: Arc<AppState>,
//     cx: &mut AppContext,
// ) -> Task<Result<()>> {
//     cx.spawn(|mut cx| async move {
//         let windows = cx.windows();
//         let existing_workspace = windows.into_iter().find_map(|window| {
//             window.downcast::<Workspace>().and_then(|window| {
//                 window
//                     .read_root_with(&cx, |workspace, cx| {
//                         if workspace.project().read(cx).remote_id() == Some(project_id) {
//                             Some(cx.handle().downgrade())
//                         } else {
//                             None
//                         }
//                     })
//                     .unwrap_or(None)
//             })
//         });

//         let workspace = if let Some(existing_workspace) = existing_workspace {
//             existing_workspace
//         } else {
//             let active_call = cx.read(ActiveCall::global);
//             let room = active_call
//                 .read_with(&cx, |call, _| call.room().cloned())
//                 .ok_or_else(|| anyhow!("not in a call"))?;
//             let project = room
//                 .update(&mut cx, |room, cx| {
//                     room.join_project(
//                         project_id,
//                         app_state.languages.clone(),
//                         app_state.fs.clone(),
//                         cx,
//                     )
//                 })
//                 .await?;

//             let window_bounds_override = window_bounds_env_override(&cx);
//             let window = cx.add_window(
//                 (app_state.build_window_options)(
//                     window_bounds_override,
//                     None,
//                     cx.platform().as_ref(),
//                 ),
//                 |cx| Workspace::new(0, project, app_state.clone(), cx),
//             );
//             let workspace = window.root(&cx).unwrap();
//             (app_state.initialize_workspace)(
//                 workspace.downgrade(),
//                 false,
//                 app_state.clone(),
//                 cx.clone(),
//             )
//             .await
//             .log_err();

//             workspace.downgrade()
//         };

//         workspace.window().activate(&mut cx);
//         cx.platform().activate(true);

//         workspace.update(&mut cx, |workspace, cx| {
//             if let Some(room) = ActiveCall::global(cx).read(cx).room().cloned() {
//                 let follow_peer_id = room
//                     .read(cx)
//                     .remote_participants()
//                     .iter()
//                     .find(|(_, participant)| participant.user.id == follow_user_id)
//                     .map(|(_, p)| p.peer_id)
//                     .or_else(|| {
//                         // If we couldn't follow the given user, follow the host instead.
//                         let collaborator = workspace
//                             .project()
//                             .read(cx)
//                             .collaborators()
//                             .values()
//                             .find(|collaborator| collaborator.replica_id == 0)?;
//                         Some(collaborator.peer_id)
//                     });

//                 if let Some(follow_peer_id) = follow_peer_id {
//                     workspace
//                         .follow(follow_peer_id, cx)
//                         .map(|follow| follow.detach_and_log_err(cx));
//                 }
//             }
//         })?;

//         anyhow::Ok(())
//     })
// }

// pub fn restart(_: &Restart, cx: &mut AppContext) {
//     let should_confirm = settings::get::<WorkspaceSettings>(cx).confirm_quit;
//     cx.spawn(|mut cx| async move {
//         let mut workspace_windows = cx
//             .windows()
//             .into_iter()
//             .filter_map(|window| window.downcast::<Workspace>())
//             .collect::<Vec<_>>();

//         // If multiple windows have unsaved changes, and need a save prompt,
//         // prompt in the active window before switching to a different window.
//         workspace_windows.sort_by_key(|window| window.is_active(&cx) == Some(false));

//         if let (true, Some(window)) = (should_confirm, workspace_windows.first()) {
//             let answer = window.prompt(
//                 PromptLevel::Info,
//                 "Are you sure you want to restart?",
//                 &["Restart", "Cancel"],
//                 &mut cx,
//             );

//             if let Some(mut answer) = answer {
//                 let answer = answer.next().await;
//                 if answer != Some(0) {
//                     return Ok(());
//                 }
//             }
//         }

//         // If the user cancels any save prompt, then keep the app open.
//         for window in workspace_windows {
//             if let Some(should_close) = window.update_root(&mut cx, |workspace, cx| {
//                 workspace.prepare_to_close(true, cx)
//             }) {
//                 if !should_close.await? {
//                     return Ok(());
//                 }
//             }
//         }
//         cx.platform().restart();
//         anyhow::Ok(())
//     })
//     .detach_and_log_err(cx);
// }

fn parse_pixel_position_env_var(value: &str) -> Option<Point<GlobalPixels>> {
    let mut parts = value.split(',');
    let x: usize = parts.next()?.parse().ok()?;
    let y: usize = parts.next()?.parse().ok()?;
    Some(point((x as f64).into(), (y as f64).into()))
}

fn parse_pixel_size_env_var(value: &str) -> Option<Size<GlobalPixels>> {
    let mut parts = value.split(',');
    let width: usize = parts.next()?.parse().ok()?;
    let height: usize = parts.next()?.parse().ok()?;
    Some(size((width as f64).into(), (height as f64).into()))
}

// #[cfg(test)]
// mod tests {
//     use super::*;
//     use crate::{
//         dock::test::{TestPanel, TestPanelEvent},
//         item::test::{TestItem, TestItemEvent, TestProjectItem},
//     };
//     use fs::FakeFs;
//     use gpui::{executor::Deterministic, test::EmptyView, TestAppContext};
//     use project::{Project, ProjectEntryId};
//     use serde_json::json;
//     use settings::SettingsStore;
//     use std::{cell::RefCell, rc::Rc};

//     #[gpui::test]
//     async fn test_tab_disambiguation(cx: &mut TestAppContext) {
//         init_test(cx);

//         let fs = FakeFs::new(cx.background());
//         let project = Project::test(fs, [], cx).await;
//         let window = cx.add_window(|cx| Workspace::test_new(project.clone(), cx));
//         let workspace = window.root(cx);

//         // Adding an item with no ambiguity renders the tab without detail.
//         let item1 = window.build_view(cx, |_| {
//             let mut item = TestItem::new();
//             item.tab_descriptions = Some(vec!["c", "b1/c", "a/b1/c"]);
//             item
//         });
//         workspace.update(cx, |workspace, cx| {
//             workspace.add_item(Box::new(item1.clone()), cx);
//         });
//         item1.read_with(cx, |item, _| assert_eq!(item.tab_detail.get(), None));

//         // Adding an item that creates ambiguity increases the level of detail on
//         // both tabs.
//         let item2 = window.build_view(cx, |_| {
//             let mut item = TestItem::new();
//             item.tab_descriptions = Some(vec!["c", "b2/c", "a/b2/c"]);
//             item
//         });
//         workspace.update(cx, |workspace, cx| {
//             workspace.add_item(Box::new(item2.clone()), cx);
//         });
//         item1.read_with(cx, |item, _| assert_eq!(item.tab_detail.get(), Some(1)));
//         item2.read_with(cx, |item, _| assert_eq!(item.tab_detail.get(), Some(1)));

//         // Adding an item that creates ambiguity increases the level of detail only
//         // on the ambiguous tabs. In this case, the ambiguity can't be resolved so
//         // we stop at the highest detail available.
//         let item3 = window.build_view(cx, |_| {
//             let mut item = TestItem::new();
//             item.tab_descriptions = Some(vec!["c", "b2/c", "a/b2/c"]);
//             item
//         });
//         workspace.update(cx, |workspace, cx| {
//             workspace.add_item(Box::new(item3.clone()), cx);
//         });
//         item1.read_with(cx, |item, _| assert_eq!(item.tab_detail.get(), Some(1)));
//         item2.read_with(cx, |item, _| assert_eq!(item.tab_detail.get(), Some(3)));
//         item3.read_with(cx, |item, _| assert_eq!(item.tab_detail.get(), Some(3)));
//     }

//     #[gpui::test]
//     async fn test_tracking_active_path(cx: &mut TestAppContext) {
//         init_test(cx);

//         let fs = FakeFs::new(cx.background());
//         fs.insert_tree(
//             "/root1",
//             json!({
//                 "one.txt": "",
//                 "two.txt": "",
//             }),
//         )
//         .await;
//         fs.insert_tree(
//             "/root2",
//             json!({
//                 "three.txt": "",
//             }),
//         )
//         .await;

//         let project = Project::test(fs, ["root1".as_ref()], cx).await;
//         let window = cx.add_window(|cx| Workspace::test_new(project.clone(), cx));
//         let workspace = window.root(cx);
//         let pane = workspace.read_with(cx, |workspace, _| workspace.active_pane().clone());
//         let worktree_id = project.read_with(cx, |project, cx| {
//             project.worktrees(cx).next().unwrap().read(cx).id()
//         });

//         let item1 = window.build_view(cx, |cx| {
//             TestItem::new().with_project_items(&[TestProjectItem::new(1, "one.txt", cx)])
//         });
//         let item2 = window.build_view(cx, |cx| {
//             TestItem::new().with_project_items(&[TestProjectItem::new(2, "two.txt", cx)])
//         });

//         // Add an item to an empty pane
//         workspace.update(cx, |workspace, cx| workspace.add_item(Box::new(item1), cx));
//         project.read_with(cx, |project, cx| {
//             assert_eq!(
//                 project.active_entry(),
//                 project
//                     .entry_for_path(&(worktree_id, "one.txt").into(), cx)
//                     .map(|e| e.id)
//             );
//         });
//         assert_eq!(window.current_title(cx).as_deref(), Some("one.txt — root1"));

//         // Add a second item to a non-empty pane
//         workspace.update(cx, |workspace, cx| workspace.add_item(Box::new(item2), cx));
//         assert_eq!(window.current_title(cx).as_deref(), Some("two.txt — root1"));
//         project.read_with(cx, |project, cx| {
//             assert_eq!(
//                 project.active_entry(),
//                 project
//                     .entry_for_path(&(worktree_id, "two.txt").into(), cx)
//                     .map(|e| e.id)
//             );
//         });

//         // Close the active item
//         pane.update(cx, |pane, cx| {
//             pane.close_active_item(&Default::default(), cx).unwrap()
//         })
//         .await
//         .unwrap();
//         assert_eq!(window.current_title(cx).as_deref(), Some("one.txt — root1"));
//         project.read_with(cx, |project, cx| {
//             assert_eq!(
//                 project.active_entry(),
//                 project
//                     .entry_for_path(&(worktree_id, "one.txt").into(), cx)
//                     .map(|e| e.id)
//             );
//         });

//         // Add a project folder
//         project
//             .update(cx, |project, cx| {
//                 project.find_or_create_local_worktree("/root2", true, cx)
//             })
//             .await
//             .unwrap();
//         assert_eq!(
//             window.current_title(cx).as_deref(),
//             Some("one.txt — root1, root2")
//         );

//         // Remove a project folder
//         project.update(cx, |project, cx| project.remove_worktree(worktree_id, cx));
//         assert_eq!(window.current_title(cx).as_deref(), Some("one.txt — root2"));
//     }

//     #[gpui::test]
//     async fn test_close_window(cx: &mut TestAppContext) {
//         init_test(cx);

//         let fs = FakeFs::new(cx.background());
//         fs.insert_tree("/root", json!({ "one": "" })).await;

//         let project = Project::test(fs, ["root".as_ref()], cx).await;
//         let window = cx.add_window(|cx| Workspace::test_new(project.clone(), cx));
//         let workspace = window.root(cx);

//         // When there are no dirty items, there's nothing to do.
//         let item1 = window.build_view(cx, |_| TestItem::new());
//         workspace.update(cx, |w, cx| w.add_item(Box::new(item1.clone()), cx));
//         let task = workspace.update(cx, |w, cx| w.prepare_to_close(false, cx));
//         assert!(task.await.unwrap());

//         // When there are dirty untitled items, prompt to save each one. If the user
//         // cancels any prompt, then abort.
//         let item2 = window.build_view(cx, |_| TestItem::new().with_dirty(true));
//         let item3 = window.build_view(cx, |cx| {
//             TestItem::new()
//                 .with_dirty(true)
//                 .with_project_items(&[TestProjectItem::new(1, "1.txt", cx)])
//         });
//         workspace.update(cx, |w, cx| {
//             w.add_item(Box::new(item2.clone()), cx);
//             w.add_item(Box::new(item3.clone()), cx);
//         });
//         let task = workspace.update(cx, |w, cx| w.prepare_to_close(false, cx));
//         cx.foreground().run_until_parked();
//         window.simulate_prompt_answer(2, cx); // cancel save all
//         cx.foreground().run_until_parked();
//         window.simulate_prompt_answer(2, cx); // cancel save all
//         cx.foreground().run_until_parked();
//         assert!(!window.has_pending_prompt(cx));
//         assert!(!task.await.unwrap());
//     }

//     #[gpui::test]
//     async fn test_close_pane_items(cx: &mut TestAppContext) {
//         init_test(cx);

//         let fs = FakeFs::new(cx.background());

//         let project = Project::test(fs, None, cx).await;
//         let window = cx.add_window(|cx| Workspace::test_new(project, cx));
//         let workspace = window.root(cx);

//         let item1 = window.build_view(cx, |cx| {
//             TestItem::new()
//                 .with_dirty(true)
//                 .with_project_items(&[TestProjectItem::new(1, "1.txt", cx)])
//         });
//         let item2 = window.build_view(cx, |cx| {
//             TestItem::new()
//                 .with_dirty(true)
//                 .with_conflict(true)
//                 .with_project_items(&[TestProjectItem::new(2, "2.txt", cx)])
//         });
//         let item3 = window.build_view(cx, |cx| {
//             TestItem::new()
//                 .with_dirty(true)
//                 .with_conflict(true)
//                 .with_project_items(&[TestProjectItem::new(3, "3.txt", cx)])
//         });
//         let item4 = window.build_view(cx, |cx| {
//             TestItem::new()
//                 .with_dirty(true)
//                 .with_project_items(&[TestProjectItem::new_untitled(cx)])
//         });
//         let pane = workspace.update(cx, |workspace, cx| {
//             workspace.add_item(Box::new(item1.clone()), cx);
//             workspace.add_item(Box::new(item2.clone()), cx);
//             workspace.add_item(Box::new(item3.clone()), cx);
//             workspace.add_item(Box::new(item4.clone()), cx);
//             workspace.active_pane().clone()
//         });

//         let close_items = pane.update(cx, |pane, cx| {
//             pane.activate_item(1, true, true, cx);
//             assert_eq!(pane.active_item().unwrap().id(), item2.id());
//             let item1_id = item1.id();
//             let item3_id = item3.id();
//             let item4_id = item4.id();
//             pane.close_items(cx, SaveIntent::Close, move |id| {
//                 [item1_id, item3_id, item4_id].contains(&id)
//             })
//         });
//         cx.foreground().run_until_parked();

//         assert!(window.has_pending_prompt(cx));
//         // Ignore "Save all" prompt
//         window.simulate_prompt_answer(2, cx);
//         cx.foreground().run_until_parked();
//         // There's a prompt to save item 1.
//         pane.read_with(cx, |pane, _| {
//             assert_eq!(pane.items_len(), 4);
//             assert_eq!(pane.active_item().unwrap().id(), item1.id());
//         });
//         // Confirm saving item 1.
//         window.simulate_prompt_answer(0, cx);
//         cx.foreground().run_until_parked();

//         // Item 1 is saved. There's a prompt to save item 3.
//         pane.read_with(cx, |pane, cx| {
//             assert_eq!(item1.read(cx).save_count, 1);
//             assert_eq!(item1.read(cx).save_as_count, 0);
//             assert_eq!(item1.read(cx).reload_count, 0);
//             assert_eq!(pane.items_len(), 3);
//             assert_eq!(pane.active_item().unwrap().id(), item3.id());
//         });
//         assert!(window.has_pending_prompt(cx));

//         // Cancel saving item 3.
//         window.simulate_prompt_answer(1, cx);
//         cx.foreground().run_until_parked();

//         // Item 3 is reloaded. There's a prompt to save item 4.
//         pane.read_with(cx, |pane, cx| {
//             assert_eq!(item3.read(cx).save_count, 0);
//             assert_eq!(item3.read(cx).save_as_count, 0);
//             assert_eq!(item3.read(cx).reload_count, 1);
//             assert_eq!(pane.items_len(), 2);
//             assert_eq!(pane.active_item().unwrap().id(), item4.id());
//         });
//         assert!(window.has_pending_prompt(cx));

//         // Confirm saving item 4.
//         window.simulate_prompt_answer(0, cx);
//         cx.foreground().run_until_parked();

//         // There's a prompt for a path for item 4.
//         cx.simulate_new_path_selection(|_| Some(Default::default()));
//         close_items.await.unwrap();

//         // The requested items are closed.
//         pane.read_with(cx, |pane, cx| {
//             assert_eq!(item4.read(cx).save_count, 0);
//             assert_eq!(item4.read(cx).save_as_count, 1);
//             assert_eq!(item4.read(cx).reload_count, 0);
//             assert_eq!(pane.items_len(), 1);
//             assert_eq!(pane.active_item().unwrap().id(), item2.id());
//         });
//     }

//     #[gpui::test]
//     async fn test_prompting_to_save_only_on_last_item_for_entry(cx: &mut TestAppContext) {
//         init_test(cx);

//         let fs = FakeFs::new(cx.background());

//         let project = Project::test(fs, [], cx).await;
//         let window = cx.add_window(|cx| Workspace::test_new(project, cx));
//         let workspace = window.root(cx);

//         // Create several workspace items with single project entries, and two
//         // workspace items with multiple project entries.
//         let single_entry_items = (0..=4)
//             .map(|project_entry_id| {
//                 window.build_view(cx, |cx| {
//                     TestItem::new()
//                         .with_dirty(true)
//                         .with_project_items(&[TestProjectItem::new(
//                             project_entry_id,
//                             &format!("{project_entry_id}.txt"),
//                             cx,
//                         )])
//                 })
//             })
//             .collect::<Vec<_>>();
//         let item_2_3 = window.build_view(cx, |cx| {
//             TestItem::new()
//                 .with_dirty(true)
//                 .with_singleton(false)
//                 .with_project_items(&[
//                     single_entry_items[2].read(cx).project_items[0].clone(),
//                     single_entry_items[3].read(cx).project_items[0].clone(),
//                 ])
//         });
//         let item_3_4 = window.build_view(cx, |cx| {
//             TestItem::new()
//                 .with_dirty(true)
//                 .with_singleton(false)
//                 .with_project_items(&[
//                     single_entry_items[3].read(cx).project_items[0].clone(),
//                     single_entry_items[4].read(cx).project_items[0].clone(),
//                 ])
//         });

//         // Create two panes that contain the following project entries:
//         //   left pane:
//         //     multi-entry items:   (2, 3)
//         //     single-entry items:  0, 1, 2, 3, 4
//         //   right pane:
//         //     single-entry items:  1
//         //     multi-entry items:   (3, 4)
//         let left_pane = workspace.update(cx, |workspace, cx| {
//             let left_pane = workspace.active_pane().clone();
//             workspace.add_item(Box::new(item_2_3.clone()), cx);
//             for item in single_entry_items {
//                 workspace.add_item(Box::new(item), cx);
//             }
//             left_pane.update(cx, |pane, cx| {
//                 pane.activate_item(2, true, true, cx);
//             });

//             workspace
//                 .split_and_clone(left_pane.clone(), SplitDirection::Right, cx)
//                 .unwrap();

//             left_pane
//         });

//         //Need to cause an effect flush in order to respect new focus
//         workspace.update(cx, |workspace, cx| {
//             workspace.add_item(Box::new(item_3_4.clone()), cx);
//             cx.focus(&left_pane);
//         });

//         // When closing all of the items in the left pane, we should be prompted twice:
//         // once for project entry 0, and once for project entry 2. After those two
//         // prompts, the task should complete.

//         let close = left_pane.update(cx, |pane, cx| {
//             pane.close_items(cx, SaveIntent::Close, move |_| true)
//         });
//         cx.foreground().run_until_parked();
//         // Discard "Save all" prompt
//         window.simulate_prompt_answer(2, cx);

//         cx.foreground().run_until_parked();
//         left_pane.read_with(cx, |pane, cx| {
//             assert_eq!(
//                 pane.active_item().unwrap().project_entry_ids(cx).as_slice(),
//                 &[ProjectEntryId::from_proto(0)]
//             );
//         });
//         window.simulate_prompt_answer(0, cx);

//         cx.foreground().run_until_parked();
//         left_pane.read_with(cx, |pane, cx| {
//             assert_eq!(
//                 pane.active_item().unwrap().project_entry_ids(cx).as_slice(),
//                 &[ProjectEntryId::from_proto(2)]
//             );
//         });
//         window.simulate_prompt_answer(0, cx);

//         cx.foreground().run_until_parked();
//         close.await.unwrap();
//         left_pane.read_with(cx, |pane, _| {
//             assert_eq!(pane.items_len(), 0);
//         });
//     }

//     #[gpui::test]
//     async fn test_autosave(deterministic: Arc<Deterministic>, cx: &mut gpui::TestAppContext) {
//         init_test(cx);

//         let fs = FakeFs::new(cx.background());

//         let project = Project::test(fs, [], cx).await;
//         let window = cx.add_window(|cx| Workspace::test_new(project, cx));
//         let workspace = window.root(cx);
//         let pane = workspace.read_with(cx, |workspace, _| workspace.active_pane().clone());

//         let item = window.build_view(cx, |cx| {
//             TestItem::new().with_project_items(&[TestProjectItem::new(1, "1.txt", cx)])
//         });
//         let item_id = item.id();
//         workspace.update(cx, |workspace, cx| {
//             workspace.add_item(Box::new(item.clone()), cx);
//         });

//         // Autosave on window change.
//         item.update(cx, |item, cx| {
//             cx.update_global(|settings: &mut SettingsStore, cx| {
//                 settings.update_user_settings::<WorkspaceSettings>(cx, |settings| {
//                     settings.autosave = Some(AutosaveSetting::OnWindowChange);
//                 })
//             });
//             item.is_dirty = true;
//         });

//         // Deactivating the window saves the file.
//         window.simulate_deactivation(cx);
//         deterministic.run_until_parked();
//         item.read_with(cx, |item, _| assert_eq!(item.save_count, 1));

//         // Autosave on focus change.
//         item.update(cx, |item, cx| {
//             cx.focus_self();
//             cx.update_global(|settings: &mut SettingsStore, cx| {
//                 settings.update_user_settings::<WorkspaceSettings>(cx, |settings| {
//                     settings.autosave = Some(AutosaveSetting::OnFocusChange);
//                 })
//             });
//             item.is_dirty = true;
//         });

//         // Blurring the item saves the file.
//         item.update(cx, |_, cx| cx.blur());
//         deterministic.run_until_parked();
//         item.read_with(cx, |item, _| assert_eq!(item.save_count, 2));

//         // Deactivating the window still saves the file.
//         window.simulate_activation(cx);
//         item.update(cx, |item, cx| {
//             cx.focus_self();
//             item.is_dirty = true;
//         });
//         window.simulate_deactivation(cx);

//         deterministic.run_until_parked();
//         item.read_with(cx, |item, _| assert_eq!(item.save_count, 3));

//         // Autosave after delay.
//         item.update(cx, |item, cx| {
//             cx.update_global(|settings: &mut SettingsStore, cx| {
//                 settings.update_user_settings::<WorkspaceSettings>(cx, |settings| {
//                     settings.autosave = Some(AutosaveSetting::AfterDelay { milliseconds: 500 });
//                 })
//             });
//             item.is_dirty = true;
//             cx.emit(TestItemEvent::Edit);
//         });

//         // Delay hasn't fully expired, so the file is still dirty and unsaved.
//         deterministic.advance_clock(Duration::from_millis(250));
//         item.read_with(cx, |item, _| assert_eq!(item.save_count, 3));

//         // After delay expires, the file is saved.
//         deterministic.advance_clock(Duration::from_millis(250));
//         item.read_with(cx, |item, _| assert_eq!(item.save_count, 4));

//         // Autosave on focus change, ensuring closing the tab counts as such.
//         item.update(cx, |item, cx| {
//             cx.update_global(|settings: &mut SettingsStore, cx| {
//                 settings.update_user_settings::<WorkspaceSettings>(cx, |settings| {
//                     settings.autosave = Some(AutosaveSetting::OnFocusChange);
//                 })
//             });
//             item.is_dirty = true;
//         });

//         pane.update(cx, |pane, cx| {
//             pane.close_items(cx, SaveIntent::Close, move |id| id == item_id)
//         })
//         .await
//         .unwrap();
//         assert!(!window.has_pending_prompt(cx));
//         item.read_with(cx, |item, _| assert_eq!(item.save_count, 5));

//         // Add the item again, ensuring autosave is prevented if the underlying file has been deleted.
//         workspace.update(cx, |workspace, cx| {
//             workspace.add_item(Box::new(item.clone()), cx);
//         });
//         item.update(cx, |item, cx| {
//             item.project_items[0].update(cx, |item, _| {
//                 item.entry_id = None;
//             });
//             item.is_dirty = true;
//             cx.blur();
//         });
//         deterministic.run_until_parked();
//         item.read_with(cx, |item, _| assert_eq!(item.save_count, 5));

//         // Ensure autosave is prevented for deleted files also when closing the buffer.
//         let _close_items = pane.update(cx, |pane, cx| {
//             pane.close_items(cx, SaveIntent::Close, move |id| id == item_id)
//         });
//         deterministic.run_until_parked();
//         assert!(window.has_pending_prompt(cx));
//         item.read_with(cx, |item, _| assert_eq!(item.save_count, 5));
//     }

//     #[gpui::test]
//     async fn test_pane_navigation(cx: &mut gpui::TestAppContext) {
//         init_test(cx);

//         let fs = FakeFs::new(cx.background());

//         let project = Project::test(fs, [], cx).await;
//         let window = cx.add_window(|cx| Workspace::test_new(project, cx));
//         let workspace = window.root(cx);

//         let item = window.build_view(cx, |cx| {
//             TestItem::new().with_project_items(&[TestProjectItem::new(1, "1.txt", cx)])
//         });
//         let pane = workspace.read_with(cx, |workspace, _| workspace.active_pane().clone());
//         let toolbar = pane.read_with(cx, |pane, _| pane.toolbar().clone());
//         let toolbar_notify_count = Rc::new(RefCell::new(0));

//         workspace.update(cx, |workspace, cx| {
//             workspace.add_item(Box::new(item.clone()), cx);
//             let toolbar_notification_count = toolbar_notify_count.clone();
//             cx.observe(&toolbar, move |_, _, _| {
//                 *toolbar_notification_count.borrow_mut() += 1
//             })
//             .detach();
//         });

//         pane.read_with(cx, |pane, _| {
//             assert!(!pane.can_navigate_backward());
//             assert!(!pane.can_navigate_forward());
//         });

//         item.update(cx, |item, cx| {
//             item.set_state("one".to_string(), cx);
//         });

//         // Toolbar must be notified to re-render the navigation buttons
//         assert_eq!(*toolbar_notify_count.borrow(), 1);

//         pane.read_with(cx, |pane, _| {
//             assert!(pane.can_navigate_backward());
//             assert!(!pane.can_navigate_forward());
//         });

//         workspace
//             .update(cx, |workspace, cx| workspace.go_back(pane.downgrade(), cx))
//             .await
//             .unwrap();

//         assert_eq!(*toolbar_notify_count.borrow(), 3);
//         pane.read_with(cx, |pane, _| {
//             assert!(!pane.can_navigate_backward());
//             assert!(pane.can_navigate_forward());
//         });
//     }

//     #[gpui::test]
//     async fn test_toggle_docks_and_panels(cx: &mut gpui::TestAppContext) {
//         init_test(cx);
//         let fs = FakeFs::new(cx.background());

//         let project = Project::test(fs, [], cx).await;
//         let window = cx.add_window(|cx| Workspace::test_new(project, cx));
//         let workspace = window.root(cx);

//         let panel = workspace.update(cx, |workspace, cx| {
//             let panel = cx.build_view(|_| TestPanel::new(DockPosition::Right));
//             workspace.add_panel(panel.clone(), cx);

//             workspace
//                 .right_dock()
//                 .update(cx, |right_dock, cx| right_dock.set_open(true, cx));

//             panel
//         });

//         let pane = workspace.read_with(cx, |workspace, _| workspace.active_pane().clone());
//         pane.update(cx, |pane, cx| {
//             let item = cx.build_view(|_| TestItem::new());
//             pane.add_item(Box::new(item), true, true, None, cx);
//         });

//         // Transfer focus from center to panel
//         workspace.update(cx, |workspace, cx| {
//             workspace.toggle_panel_focus::<TestPanel>(cx);
//         });

//         workspace.read_with(cx, |workspace, cx| {
//             assert!(workspace.right_dock().read(cx).is_open());
//             assert!(!panel.is_zoomed(cx));
//             assert!(panel.has_focus(cx));
//         });

//         // Transfer focus from panel to center
//         workspace.update(cx, |workspace, cx| {
//             workspace.toggle_panel_focus::<TestPanel>(cx);
//         });

//         workspace.read_with(cx, |workspace, cx| {
//             assert!(workspace.right_dock().read(cx).is_open());
//             assert!(!panel.is_zoomed(cx));
//             assert!(!panel.has_focus(cx));
//         });

//         // Close the dock
//         workspace.update(cx, |workspace, cx| {
//             workspace.toggle_dock(DockPosition::Right, cx);
//         });

//         workspace.read_with(cx, |workspace, cx| {
//             assert!(!workspace.right_dock().read(cx).is_open());
//             assert!(!panel.is_zoomed(cx));
//             assert!(!panel.has_focus(cx));
//         });

//         // Open the dock
//         workspace.update(cx, |workspace, cx| {
//             workspace.toggle_dock(DockPosition::Right, cx);
//         });

//         workspace.read_with(cx, |workspace, cx| {
//             assert!(workspace.right_dock().read(cx).is_open());
//             assert!(!panel.is_zoomed(cx));
//             assert!(panel.has_focus(cx));
//         });

//         // Focus and zoom panel
//         panel.update(cx, |panel, cx| {
//             cx.focus_self();
//             panel.set_zoomed(true, cx)
//         });

//         workspace.read_with(cx, |workspace, cx| {
//             assert!(workspace.right_dock().read(cx).is_open());
//             assert!(panel.is_zoomed(cx));
//             assert!(panel.has_focus(cx));
//         });

//         // Transfer focus to the center closes the dock
//         workspace.update(cx, |workspace, cx| {
//             workspace.toggle_panel_focus::<TestPanel>(cx);
//         });

//         workspace.read_with(cx, |workspace, cx| {
//             assert!(!workspace.right_dock().read(cx).is_open());
//             assert!(panel.is_zoomed(cx));
//             assert!(!panel.has_focus(cx));
//         });

//         // Transferring focus back to the panel keeps it zoomed
//         workspace.update(cx, |workspace, cx| {
//             workspace.toggle_panel_focus::<TestPanel>(cx);
//         });

//         workspace.read_with(cx, |workspace, cx| {
//             assert!(workspace.right_dock().read(cx).is_open());
//             assert!(panel.is_zoomed(cx));
//             assert!(panel.has_focus(cx));
//         });

//         // Close the dock while it is zoomed
//         workspace.update(cx, |workspace, cx| {
//             workspace.toggle_dock(DockPosition::Right, cx)
//         });

//         workspace.read_with(cx, |workspace, cx| {
//             assert!(!workspace.right_dock().read(cx).is_open());
//             assert!(panel.is_zoomed(cx));
//             assert!(workspace.zoomed.is_none());
//             assert!(!panel.has_focus(cx));
//         });

//         // Opening the dock, when it's zoomed, retains focus
//         workspace.update(cx, |workspace, cx| {
//             workspace.toggle_dock(DockPosition::Right, cx)
//         });

//         workspace.read_with(cx, |workspace, cx| {
//             assert!(workspace.right_dock().read(cx).is_open());
//             assert!(panel.is_zoomed(cx));
//             assert!(workspace.zoomed.is_some());
//             assert!(panel.has_focus(cx));
//         });

//         // Unzoom and close the panel, zoom the active pane.
//         panel.update(cx, |panel, cx| panel.set_zoomed(false, cx));
//         workspace.update(cx, |workspace, cx| {
//             workspace.toggle_dock(DockPosition::Right, cx)
//         });
//         pane.update(cx, |pane, cx| pane.toggle_zoom(&Default::default(), cx));

//         // Opening a dock unzooms the pane.
//         workspace.update(cx, |workspace, cx| {
//             workspace.toggle_dock(DockPosition::Right, cx)
//         });
//         workspace.read_with(cx, |workspace, cx| {
//             let pane = pane.read(cx);
//             assert!(!pane.is_zoomed());
//             assert!(!pane.has_focus());
//             assert!(workspace.right_dock().read(cx).is_open());
//             assert!(workspace.zoomed.is_none());
//         });
//     }

//     #[gpui::test]
//     async fn test_panels(cx: &mut gpui::TestAppContext) {
//         init_test(cx);
//         let fs = FakeFs::new(cx.background());

//         let project = Project::test(fs, [], cx).await;
//         let window = cx.add_window(|cx| Workspace::test_new(project, cx));
//         let workspace = window.root(cx);

//         let (panel_1, panel_2) = workspace.update(cx, |workspace, cx| {
//             // Add panel_1 on the left, panel_2 on the right.
//             let panel_1 = cx.build_view(|_| TestPanel::new(DockPosition::Left));
//             workspace.add_panel(panel_1.clone(), cx);
//             workspace
//                 .left_dock()
//                 .update(cx, |left_dock, cx| left_dock.set_open(true, cx));
//             let panel_2 = cx.build_view(|_| TestPanel::new(DockPosition::Right));
//             workspace.add_panel(panel_2.clone(), cx);
//             workspace
//                 .right_dock()
//                 .update(cx, |right_dock, cx| right_dock.set_open(true, cx));

//             let left_dock = workspace.left_dock();
//             assert_eq!(
//                 left_dock.read(cx).visible_panel().unwrap().id(),
//                 panel_1.id()
//             );
//             assert_eq!(
//                 left_dock.read(cx).active_panel_size(cx).unwrap(),
//                 panel_1.size(cx)
//             );

//             left_dock.update(cx, |left_dock, cx| {
//                 left_dock.resize_active_panel(Some(1337.), cx)
//             });
//             assert_eq!(
//                 workspace
//                     .right_dock()
//                     .read(cx)
//                     .visible_panel()
//                     .unwrap()
//                     .id(),
//                 panel_2.id()
//             );

//             (panel_1, panel_2)
//         });

//         // Move panel_1 to the right
//         panel_1.update(cx, |panel_1, cx| {
//             panel_1.set_position(DockPosition::Right, cx)
//         });

//         workspace.update(cx, |workspace, cx| {
//             // Since panel_1 was visible on the left, it should now be visible now that it's been moved to the right.
//             // Since it was the only panel on the left, the left dock should now be closed.
//             assert!(!workspace.left_dock().read(cx).is_open());
//             assert!(workspace.left_dock().read(cx).visible_panel().is_none());
//             let right_dock = workspace.right_dock();
//             assert_eq!(
//                 right_dock.read(cx).visible_panel().unwrap().id(),
//                 panel_1.id()
//             );
//             assert_eq!(right_dock.read(cx).active_panel_size(cx).unwrap(), 1337.);

//             // Now we move panel_2 to the left
//             panel_2.set_position(DockPosition::Left, cx);
//         });

//         workspace.update(cx, |workspace, cx| {
//             // Since panel_2 was not visible on the right, we don't open the left dock.
//             assert!(!workspace.left_dock().read(cx).is_open());
//             // And the right dock is unaffected in it's displaying of panel_1
//             assert!(workspace.right_dock().read(cx).is_open());
//             assert_eq!(
//                 workspace
//                     .right_dock()
//                     .read(cx)
//                     .visible_panel()
//                     .unwrap()
//                     .id(),
//                 panel_1.id()
//             );
//         });

//         // Move panel_1 back to the left
//         panel_1.update(cx, |panel_1, cx| {
//             panel_1.set_position(DockPosition::Left, cx)
//         });

//         workspace.update(cx, |workspace, cx| {
//             // Since panel_1 was visible on the right, we open the left dock and make panel_1 active.
//             let left_dock = workspace.left_dock();
//             assert!(left_dock.read(cx).is_open());
//             assert_eq!(
//                 left_dock.read(cx).visible_panel().unwrap().id(),
//                 panel_1.id()
//             );
//             assert_eq!(left_dock.read(cx).active_panel_size(cx).unwrap(), 1337.);
//             // And right the dock should be closed as it no longer has any panels.
//             assert!(!workspace.right_dock().read(cx).is_open());

//             // Now we move panel_1 to the bottom
//             panel_1.set_position(DockPosition::Bottom, cx);
//         });

//         workspace.update(cx, |workspace, cx| {
//             // Since panel_1 was visible on the left, we close the left dock.
//             assert!(!workspace.left_dock().read(cx).is_open());
//             // The bottom dock is sized based on the panel's default size,
//             // since the panel orientation changed from vertical to horizontal.
//             let bottom_dock = workspace.bottom_dock();
//             assert_eq!(
//                 bottom_dock.read(cx).active_panel_size(cx).unwrap(),
//                 panel_1.size(cx),
//             );
//             // Close bottom dock and move panel_1 back to the left.
//             bottom_dock.update(cx, |bottom_dock, cx| bottom_dock.set_open(false, cx));
//             panel_1.set_position(DockPosition::Left, cx);
//         });

//         // Emit activated event on panel 1
//         panel_1.update(cx, |_, cx| cx.emit(TestPanelEvent::Activated));

//         // Now the left dock is open and panel_1 is active and focused.
//         workspace.read_with(cx, |workspace, cx| {
//             let left_dock = workspace.left_dock();
//             assert!(left_dock.read(cx).is_open());
//             assert_eq!(
//                 left_dock.read(cx).visible_panel().unwrap().id(),
//                 panel_1.id()
//             );
//             assert!(panel_1.is_focused(cx));
//         });

//         // Emit closed event on panel 2, which is not active
//         panel_2.update(cx, |_, cx| cx.emit(TestPanelEvent::Closed));

//         // Wo don't close the left dock, because panel_2 wasn't the active panel
//         workspace.read_with(cx, |workspace, cx| {
//             let left_dock = workspace.left_dock();
//             assert!(left_dock.read(cx).is_open());
//             assert_eq!(
//                 left_dock.read(cx).visible_panel().unwrap().id(),
//                 panel_1.id()
//             );
//         });

//         // Emitting a ZoomIn event shows the panel as zoomed.
//         panel_1.update(cx, |_, cx| cx.emit(TestPanelEvent::ZoomIn));
//         workspace.read_with(cx, |workspace, _| {
//             assert_eq!(workspace.zoomed, Some(panel_1.downgrade().into_any()));
//             assert_eq!(workspace.zoomed_position, Some(DockPosition::Left));
//         });

//         // Move panel to another dock while it is zoomed
//         panel_1.update(cx, |panel, cx| panel.set_position(DockPosition::Right, cx));
//         workspace.read_with(cx, |workspace, _| {
//             assert_eq!(workspace.zoomed, Some(panel_1.downgrade().into_any()));
//             assert_eq!(workspace.zoomed_position, Some(DockPosition::Right));
//         });

//         // If focus is transferred to another view that's not a panel or another pane, we still show
//         // the panel as zoomed.
//         let focus_receiver = window.build_view(cx, |_| EmptyView);
//         focus_receiver.update(cx, |_, cx| cx.focus_self());
//         workspace.read_with(cx, |workspace, _| {
//             assert_eq!(workspace.zoomed, Some(panel_1.downgrade().into_any()));
//             assert_eq!(workspace.zoomed_position, Some(DockPosition::Right));
//         });

//         // If focus is transferred elsewhere in the workspace, the panel is no longer zoomed.
//         workspace.update(cx, |_, cx| cx.focus_self());
//         workspace.read_with(cx, |workspace, _| {
//             assert_eq!(workspace.zoomed, None);
//             assert_eq!(workspace.zoomed_position, None);
//         });

//         // If focus is transferred again to another view that's not a panel or a pane, we won't
//         // show the panel as zoomed because it wasn't zoomed before.
//         focus_receiver.update(cx, |_, cx| cx.focus_self());
//         workspace.read_with(cx, |workspace, _| {
//             assert_eq!(workspace.zoomed, None);
//             assert_eq!(workspace.zoomed_position, None);
//         });

//         // When focus is transferred back to the panel, it is zoomed again.
//         panel_1.update(cx, |_, cx| cx.focus_self());
//         workspace.read_with(cx, |workspace, _| {
//             assert_eq!(workspace.zoomed, Some(panel_1.downgrade().into_any()));
//             assert_eq!(workspace.zoomed_position, Some(DockPosition::Right));
//         });

//         // Emitting a ZoomOut event unzooms the panel.
//         panel_1.update(cx, |_, cx| cx.emit(TestPanelEvent::ZoomOut));
//         workspace.read_with(cx, |workspace, _| {
//             assert_eq!(workspace.zoomed, None);
//             assert_eq!(workspace.zoomed_position, None);
//         });

//         // Emit closed event on panel 1, which is active
//         panel_1.update(cx, |_, cx| cx.emit(TestPanelEvent::Closed));

//         // Now the left dock is closed, because panel_1 was the active panel
//         workspace.read_with(cx, |workspace, cx| {
//             let right_dock = workspace.right_dock();
//             assert!(!right_dock.read(cx).is_open());
//         });
//     }

//     pub fn init_test(cx: &mut TestAppContext) {
//         cx.foreground().forbid_parking();
//         cx.update(|cx| {
//             cx.set_global(SettingsStore::test(cx));
//             theme::init((), cx);
//             language::init(cx);
//             crate::init_settings(cx);
//             Project::init_settings(cx);
//         });
//     }
// }<|MERGE_RESOLUTION|>--- conflicted
+++ resolved
@@ -3656,110 +3656,6 @@
     type Element = Div<Self>;
 
     fn render(&mut self, cx: &mut ViewContext<Self>) -> Self::Element {
-<<<<<<< HEAD
-        let mut context = DispatchContext::default();
-        context.insert("Workspace");
-        cx.with_key_dispatch_context(context, |cx| {
-            div()
-                .relative()
-                .size_full()
-                .flex()
-                .flex_col()
-                .font("Zed Sans")
-                .gap_0()
-                .justify_start()
-                .items_start()
-                .text_color(cx.theme().colors().text)
-                .bg(cx.theme().colors().background)
-                .child(self.render_titlebar(cx))
-                .child(
-                    // todo! should this be a component a view?
-                    self.add_workspace_actions_listeners(div().id("workspace"))
-                        .relative()
-                        .flex_1()
-                        .w_full()
-                        .flex()
-                        .overflow_hidden()
-                        .border_t()
-                        .border_b()
-                        .border_color(cx.theme().colors().border)
-                        .child(self.modal_layer.clone())
-                        .child(
-                            div()
-                                .flex()
-                                .flex_row()
-                                .flex_1()
-                                .h_full()
-                                .child(div().flex().flex_1().child(self.left_dock.clone()))
-                                .child(
-                                    div()
-                                        .flex()
-                                        .flex_col()
-                                        .flex_1()
-                                        .child(self.center.render(
-                                            &self.project,
-                                            &self.follower_states,
-                                            self.active_call(),
-                                            &self.active_pane,
-                                            self.zoomed.as_ref(),
-                                            &self.app_state,
-                                            cx,
-                                        ))
-                                        .child(
-                                            div().flex().flex_1().child(self.bottom_dock.clone()),
-                                        ),
-                                )
-                                .child(div().flex().flex_1().child(self.right_dock.clone())),
-                        ),
-                )
-                .child(self.status_bar.clone())
-                // .when(self.debug.show_toast, |this| {
-                //     this.child(Toast::new(ToastOrigin::Bottom).child(Label::new("A toast")))
-                // })
-                // .children(
-                //     Some(
-                //         div()
-                //             .absolute()
-                //             .top(px(50.))
-                //             .left(px(640.))
-                //             .z_index(8)
-                //             .child(LanguageSelector::new("language-selector")),
-                //     )
-                //     .filter(|_| self.is_language_selector_open()),
-                // )
-                .z_index(8)
-                // Debug
-                .child(
-                    div()
-                        .flex()
-                        .flex_col()
-                        .z_index(9)
-                        .absolute()
-                        .top_20()
-                        .left_1_4()
-                        .w_40()
-                        .gap_2(), // .when(self.show_debug, |this| {
-                                  //     this.child(Button::<Workspace>::new("Toggle User Settings").on_click(
-                                  //         Arc::new(|workspace, cx| workspace.debug_toggle_user_settings(cx)),
-                                  //     ))
-                                  //     .child(
-                                  //         Button::<Workspace>::new("Toggle Toasts").on_click(Arc::new(
-                                  //             |workspace, cx| workspace.debug_toggle_toast(cx),
-                                  //         )),
-                                  //     )
-                                  //     .child(
-                                  //         Button::<Workspace>::new("Toggle Livestream").on_click(Arc::new(
-                                  //             |workspace, cx| workspace.debug_toggle_livestream(cx),
-                                  //         )),
-                                  //     )
-                                  // })
-                                  // .child(
-                                  //     Button::<Workspace>::new("Toggle Debug")
-                                  //         .on_click(Arc::new(|workspace, cx| workspace.toggle_debug(cx))),
-                                  // ),
-                )
-        })
-=======
         let mut context = KeyContext::default();
         context.add("Workspace");
 
@@ -3789,83 +3685,31 @@
                     .border_b()
                     .border_color(cx.theme().colors().border)
                     .child(self.modal_layer.clone())
-                    // .children(
-                    //     Some(
-                    //         Panel::new("project-panel-outer", cx)
-                    //             .side(PanelSide::Left)
-                    //             .child(ProjectPanel::new("project-panel-inner")),
-                    //     )
-                    //     .filter(|_| self.is_project_panel_open()),
-                    // )
-                    // .children(
-                    //     Some(
-                    //         Panel::new("collab-panel-outer", cx)
-                    //             .child(CollabPanel::new("collab-panel-inner"))
-                    //             .side(PanelSide::Left),
-                    //     )
-                    //     .filter(|_| self.is_collab_panel_open()),
-                    // )
-                    // .child(NotificationToast::new(
-                    //     "maxbrunsfeld has requested to add you as a contact.".into(),
-                    // ))
                     .child(
-                        div().flex().flex_col().flex_1().h_full().child(
-                            div().flex().flex_1().child(self.center.render(
-                                &self.project,
-                                &self.follower_states,
-                                self.active_call(),
-                                &self.active_pane,
-                                self.zoomed.as_ref(),
-                                &self.app_state,
-                                cx,
-                            )),
-                        ), // .children(
-                           //     Some(
-                           //         Panel::new("terminal-panel", cx)
-                           //             .child(Terminal::new())
-                           //             .allowed_sides(PanelAllowedSides::BottomOnly)
-                           //             .side(PanelSide::Bottom),
-                           //     )
-                           //     .filter(|_| self.is_terminal_open()),
-                           // ),
-                    ), // .children(
-                       //     Some(
-                       //         Panel::new("chat-panel-outer", cx)
-                       //             .side(PanelSide::Right)
-                       //             .child(ChatPanel::new("chat-panel-inner").messages(vec![
-                       //                 ChatMessage::new(
-                       //                     "osiewicz".to_string(),
-                       //                     "is this thing on?".to_string(),
-                       //                     DateTime::parse_from_rfc3339("2023-09-27T15:40:52.707Z")
-                       //                         .unwrap()
-                       //                         .naive_local(),
-                       //                 ),
-                       //                 ChatMessage::new(
-                       //                     "maxdeviant".to_string(),
-                       //                     "Reading you loud and clear!".to_string(),
-                       //                     DateTime::parse_from_rfc3339("2023-09-28T15:40:52.707Z")
-                       //                         .unwrap()
-                       //                         .naive_local(),
-                       //                 ),
-                       //             ])),
-                       //     )
-                       //     .filter(|_| self.is_chat_panel_open()),
-                       // )
-                       // .children(
-                       //     Some(
-                       //         Panel::new("notifications-panel-outer", cx)
-                       //             .side(PanelSide::Right)
-                       //             .child(NotificationsPanel::new("notifications-panel-inner")),
-                       //     )
-                       //     .filter(|_| self.is_notifications_panel_open()),
-                       // )
-                       // .children(
-                       //     Some(
-                       //         Panel::new("assistant-panel-outer", cx)
-                       //             .child(AssistantPanel::new("assistant-panel-inner")),
-                       //     )
-                       //     .filter(|_| self.is_assistant_panel_open()),
-                       // ),
+                        div()
+                            .flex()
+                            .flex_row()
+                            .flex_1()
+                            .h_full()
+                            .child(div().flex().flex_1().child(self.left_dock.clone()))
+                            .child(
+                                div()
+                                    .flex()
+                                    .flex_col()
+                                    .flex_1()
+                                    .child(self.center.render(
+                                        &self.project,
+                                        &self.follower_states,
+                                        self.active_call(),
+                                        &self.active_pane,
+                                        self.zoomed.as_ref(),
+                                        &self.app_state,
+                                        cx,
+                                    ))
+                                    .child(div().flex().flex_1().child(self.bottom_dock.clone())),
+                            )
+                            .child(div().flex().flex_1().child(self.right_dock.clone())),
+                    ),
             )
             .child(self.status_bar.clone())
             // .when(self.debug.show_toast, |this| {
@@ -3913,7 +3757,6 @@
                               //         .on_click(Arc::new(|workspace, cx| workspace.toggle_debug(cx))),
                               // ),
             )
->>>>>>> b918c27c
     }
 }
 // todo!()
