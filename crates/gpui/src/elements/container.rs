use std::ops::Range;

use crate::{
    color::Color,
    geometry::{
        deserialize_vec2f,
        rect::RectF,
        vector::{vec2f, Vector2F},
    },
    json::ToJson,
    platform::CursorStyle,
    scene::{self, Border, CornerRadii, CursorRegion, Quad},
    AnyElement, Element, LayoutContext, PaintContext, SceneBuilder, SizeConstraint, ViewContext,
};
use schemars::JsonSchema;
use serde::Deserialize;
use serde_json::json;

#[derive(Clone, Copy, Debug, Default, Deserialize, JsonSchema)]
pub struct ContainerStyle {
    #[serde(default)]
    pub margin: Margin,
    #[serde(default)]
    pub padding: Padding,
    #[serde(rename = "background")]
    pub background_color: Option<Color>,
    #[serde(rename = "overlay")]
    pub overlay_color: Option<Color>,
    #[serde(default)]
    pub border: Border,
    #[serde(default)]
    #[serde(alias = "corner_radius")]
    pub corner_radii: CornerRadii,
    #[serde(default)]
    pub shadow: Option<Shadow>,
    #[serde(default)]
    pub cursor: Option<CursorStyle>,
}

<<<<<<< HEAD
pub struct Container<V> {
=======
impl ContainerStyle {
    pub fn fill(color: Color) -> Self {
        Self {
            background_color: Some(color),
            ..Default::default()
        }
    }
}

pub struct Container<V: View> {
>>>>>>> d3c7f03f
    child: AnyElement<V>,
    style: ContainerStyle,
}

impl<V> Container<V> {
    pub fn new(child: AnyElement<V>) -> Self {
        Self {
            child,
            style: Default::default(),
        }
    }

    pub fn with_style(mut self, style: ContainerStyle) -> Self {
        self.style = style;
        self
    }

    pub fn with_margin_top(mut self, margin: f32) -> Self {
        self.style.margin.top = margin;
        self
    }

    pub fn with_margin_bottom(mut self, margin: f32) -> Self {
        self.style.margin.bottom = margin;
        self
    }

    pub fn with_margin_left(mut self, margin: f32) -> Self {
        self.style.margin.left = margin;
        self
    }

    pub fn with_margin_right(mut self, margin: f32) -> Self {
        self.style.margin.right = margin;
        self
    }

    pub fn with_horizontal_padding(mut self, padding: f32) -> Self {
        self.style.padding.left = padding;
        self.style.padding.right = padding;
        self
    }

    pub fn with_vertical_padding(mut self, padding: f32) -> Self {
        self.style.padding.top = padding;
        self.style.padding.bottom = padding;
        self
    }

    pub fn with_uniform_padding(mut self, padding: f32) -> Self {
        self.style.padding = Padding {
            top: padding,
            left: padding,
            bottom: padding,
            right: padding,
        };
        self
    }

    pub fn with_padding_left(mut self, padding: f32) -> Self {
        self.style.padding.left = padding;
        self
    }

    pub fn with_padding_right(mut self, padding: f32) -> Self {
        self.style.padding.right = padding;
        self
    }

    pub fn with_padding_top(mut self, padding: f32) -> Self {
        self.style.padding.top = padding;
        self
    }

    pub fn with_padding_bottom(mut self, padding: f32) -> Self {
        self.style.padding.bottom = padding;
        self
    }

    pub fn with_background_color(mut self, color: Color) -> Self {
        self.style.background_color = Some(color);
        self
    }

    pub fn with_overlay_color(mut self, color: Color) -> Self {
        self.style.overlay_color = Some(color);
        self
    }

    pub fn with_border(mut self, border: Border) -> Self {
        self.style.border = border;
        self
    }

    pub fn with_corner_radius(mut self, radius: f32) -> Self {
        self.style.corner_radii.top_left = radius;
        self.style.corner_radii.top_right = radius;
        self.style.corner_radii.bottom_right = radius;
        self.style.corner_radii.bottom_left = radius;
        self
    }

    pub fn with_shadow(mut self, offset: Vector2F, blur: f32, color: Color) -> Self {
        self.style.shadow = Some(Shadow {
            offset,
            blur,
            color,
        });
        self
    }

    pub fn with_cursor(mut self, style: CursorStyle) -> Self {
        self.style.cursor = Some(style);
        self
    }

    fn margin_size(&self) -> Vector2F {
        vec2f(
            self.style.margin.left + self.style.margin.right,
            self.style.margin.top + self.style.margin.bottom,
        )
    }

    fn padding_size(&self) -> Vector2F {
        vec2f(
            self.style.padding.left + self.style.padding.right,
            self.style.padding.top + self.style.padding.bottom,
        )
    }

    fn border_size(&self) -> Vector2F {
        let mut x = 0.0;
        if self.style.border.left {
            x += self.style.border.width;
        }
        if self.style.border.right {
            x += self.style.border.width;
        }

        let mut y = 0.0;
        if self.style.border.top {
            y += self.style.border.width;
        }
        if self.style.border.bottom {
            y += self.style.border.width;
        }

        vec2f(x, y)
    }
}

impl<V: 'static> Element<V> for Container<V> {
    type LayoutState = ();
    type PaintState = ();

    fn layout(
        &mut self,
        constraint: SizeConstraint,
        view: &mut V,
        cx: &mut LayoutContext<V>,
    ) -> (Vector2F, Self::LayoutState) {
        let mut size_buffer = self.margin_size() + self.padding_size();
        if !self.style.border.overlay {
            size_buffer += self.border_size();
        }
        let child_constraint = SizeConstraint {
            min: (constraint.min - size_buffer).max(Vector2F::zero()),
            max: (constraint.max - size_buffer).max(Vector2F::zero()),
        };
        let child_size = self.child.layout(child_constraint, view, cx);
        (child_size + size_buffer, ())
    }

    fn paint(
        &mut self,
        scene: &mut SceneBuilder,
        bounds: RectF,
        visible_bounds: RectF,
        _: &mut Self::LayoutState,
        view: &mut V,
        cx: &mut PaintContext<V>,
    ) -> Self::PaintState {
        let quad_bounds = RectF::from_points(
            bounds.origin() + vec2f(self.style.margin.left, self.style.margin.top),
            bounds.lower_right() - vec2f(self.style.margin.right, self.style.margin.bottom),
        );

        if let Some(shadow) = self.style.shadow.as_ref() {
            scene.push_shadow(scene::Shadow {
                bounds: quad_bounds + shadow.offset,
                corner_radii: self.style.corner_radii,
                sigma: shadow.blur,
                color: shadow.color,
            });
        }

        if let Some(hit_bounds) = quad_bounds.intersection(visible_bounds) {
            if let Some(style) = self.style.cursor {
                scene.push_cursor_region(CursorRegion {
                    bounds: hit_bounds,
                    style,
                });
            }
        }

        let child_origin =
            quad_bounds.origin() + vec2f(self.style.padding.left, self.style.padding.top);

        if self.style.border.overlay {
            scene.push_quad(Quad {
                bounds: quad_bounds,
                background: self.style.background_color,
                border: Default::default(),
                corner_radii: self.style.corner_radii.into(),
            });

            self.child
                .paint(scene, child_origin, visible_bounds, view, cx);

            scene.push_layer(None);
            scene.push_quad(Quad {
                bounds: quad_bounds,
                background: self.style.overlay_color,
                border: self.style.border,
                corner_radii: self.style.corner_radii.into(),
            });
            scene.pop_layer();
        } else {
            scene.push_quad(Quad {
                bounds: quad_bounds,
                background: self.style.background_color,
                border: self.style.border,
                corner_radii: self.style.corner_radii.into(),
            });

            let child_origin = child_origin
                + vec2f(
                    self.style.border.left_width(),
                    self.style.border.top_width(),
                );
            self.child
                .paint(scene, child_origin, visible_bounds, view, cx);

            if self.style.overlay_color.is_some() {
                scene.push_layer(None);
                scene.push_quad(Quad {
                    bounds: quad_bounds,
                    background: self.style.overlay_color,
                    border: Default::default(),
                    corner_radii: self.style.corner_radii.into(),
                });
                scene.pop_layer();
            }
        }
    }

    fn rect_for_text_range(
        &self,
        range_utf16: Range<usize>,
        _: RectF,
        _: RectF,
        _: &Self::LayoutState,
        _: &Self::PaintState,
        view: &V,
        cx: &ViewContext<V>,
    ) -> Option<RectF> {
        self.child.rect_for_text_range(range_utf16, view, cx)
    }

    fn debug(
        &self,
        bounds: RectF,
        _: &Self::LayoutState,
        _: &Self::PaintState,
        view: &V,
        cx: &ViewContext<V>,
    ) -> serde_json::Value {
        json!({
            "type": "Container",
            "bounds": bounds.to_json(),
            "details": self.style.to_json(),
            "child": self.child.debug(view, cx),
        })
    }
}

impl ToJson for ContainerStyle {
    fn to_json(&self) -> serde_json::Value {
        json!({
            "margin": self.margin.to_json(),
            "padding": self.padding.to_json(),
            "background_color": self.background_color.to_json(),
            "border": self.border.to_json(),
            "corner_radius": self.corner_radii,
            "shadow": self.shadow.to_json(),
        })
    }
}

#[derive(Clone, Copy, Debug, Default, JsonSchema)]
pub struct Margin {
    pub top: f32,
    pub bottom: f32,
    pub left: f32,
    pub right: f32,
}

impl ToJson for Margin {
    fn to_json(&self) -> serde_json::Value {
        let mut value = json!({});
        if self.top > 0. {
            value["top"] = json!(self.top);
        }
        if self.right > 0. {
            value["right"] = json!(self.right);
        }
        if self.bottom > 0. {
            value["bottom"] = json!(self.bottom);
        }
        if self.left > 0. {
            value["left"] = json!(self.left);
        }
        value
    }
}

#[derive(Clone, Copy, Debug, Default, JsonSchema)]
pub struct Padding {
    pub top: f32,
    pub left: f32,
    pub bottom: f32,
    pub right: f32,
}

impl Padding {
    pub fn horizontal(padding: f32) -> Self {
        Self {
            left: padding,
            right: padding,
            ..Default::default()
        }
    }

    pub fn vertical(padding: f32) -> Self {
        Self {
            top: padding,
            bottom: padding,
            ..Default::default()
        }
    }
}

impl<'de> Deserialize<'de> for Padding {
    fn deserialize<D>(deserializer: D) -> Result<Self, D::Error>
    where
        D: serde::Deserializer<'de>,
    {
        let spacing = Spacing::deserialize(deserializer)?;
        Ok(match spacing {
            Spacing::Uniform(size) => Padding {
                top: size,
                left: size,
                bottom: size,
                right: size,
            },
            Spacing::Specific {
                top,
                left,
                bottom,
                right,
            } => Padding {
                top,
                left,
                bottom,
                right,
            },
        })
    }
}

impl<'de> Deserialize<'de> for Margin {
    fn deserialize<D>(deserializer: D) -> Result<Self, D::Error>
    where
        D: serde::Deserializer<'de>,
    {
        let spacing = Spacing::deserialize(deserializer)?;
        Ok(match spacing {
            Spacing::Uniform(size) => Margin {
                top: size,
                left: size,
                bottom: size,
                right: size,
            },
            Spacing::Specific {
                top,
                left,
                bottom,
                right,
            } => Margin {
                top,
                left,
                bottom,
                right,
            },
        })
    }
}
#[derive(Deserialize)]
#[serde(untagged)]
enum Spacing {
    Uniform(f32),
    Specific {
        #[serde(default)]
        top: f32,
        #[serde(default)]
        left: f32,
        #[serde(default)]
        bottom: f32,
        #[serde(default)]
        right: f32,
    },
}

impl Padding {
    pub fn uniform(padding: f32) -> Self {
        Self {
            top: padding,
            left: padding,
            bottom: padding,
            right: padding,
        }
    }
}

impl ToJson for Padding {
    fn to_json(&self) -> serde_json::Value {
        let mut value = json!({});
        if self.top > 0. {
            value["top"] = json!(self.top);
        }
        if self.right > 0. {
            value["right"] = json!(self.right);
        }
        if self.bottom > 0. {
            value["bottom"] = json!(self.bottom);
        }
        if self.left > 0. {
            value["left"] = json!(self.left);
        }
        value
    }
}

#[derive(Clone, Copy, Debug, Default, Deserialize, JsonSchema)]
pub struct Shadow {
    #[serde(default, deserialize_with = "deserialize_vec2f")]
    #[schemars(with = "Vec::<f32>")]
    offset: Vector2F,
    #[serde(default)]
    blur: f32,
    #[serde(default)]
    color: Color,
}

impl ToJson for Shadow {
    fn to_json(&self) -> serde_json::Value {
        json!({
            "offset": self.offset.to_json(),
            "blur": self.blur,
            "color": self.color.to_json()
        })
    }
}<|MERGE_RESOLUTION|>--- conflicted
+++ resolved
@@ -37,9 +37,6 @@
     pub cursor: Option<CursorStyle>,
 }
 
-<<<<<<< HEAD
-pub struct Container<V> {
-=======
 impl ContainerStyle {
     pub fn fill(color: Color) -> Self {
         Self {
@@ -49,8 +46,7 @@
     }
 }
 
-pub struct Container<V: View> {
->>>>>>> d3c7f03f
+pub struct Container<V> {
     child: AnyElement<V>,
     style: ContainerStyle,
 }
