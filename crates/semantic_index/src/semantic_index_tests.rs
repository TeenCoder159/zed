--- conflicted
+++ resolved
@@ -1285,16 +1285,11 @@
 
 #[async_trait]
 impl EmbeddingProvider for FakeEmbeddingProvider {
-<<<<<<< HEAD
     fn base_model(&self) -> Box<dyn LanguageModel> {
         Box::new(DummyLanguageModel {})
     }
-    fn is_authenticated(&self) -> bool {
-        true
-=======
     fn retrieve_credentials(&self, _cx: &AppContext) -> Option<String> {
         Some("Fake Credentials".to_string())
->>>>>>> 90f65ec9
     }
     fn max_tokens_per_batch(&self) -> usize {
         1000
